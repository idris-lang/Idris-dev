--- conflicted
+++ resolved
@@ -7,12 +7,10 @@
 import IRTS.CodegenJavaScript
 import IRTS.Compiler
 
-<<<<<<< HEAD
 import Paths_idris
 
 import Control.Monad
-=======
->>>>>>> 7e800ca0
+
 import System.Environment
 import System.Exit
 
