#ifndef _IDRISRTS_H
#define _IDRISRTS_H

#include <stdlib.h>
#include <stdio.h>
#include <string.h>
#include <unistd.h>
#include <stdarg.h>
#include <pthread.h>
#include <stdint.h>

#include "idris_heap.h"
#include "idris_stats.h"

// Closures

typedef enum {
    CON, INT, BIGINT, FLOAT, STRING, BITS8, BITS16, BITS32, BITS64, UNIT, PTR, FWD
} ClosureType;

typedef struct Closure *VAL;

typedef struct {
    int tag_arity;
    VAL args[];
} con;

typedef struct Closure {
// Use top 16 bits of ty for saying which heap value is in
// Bottom 16 bits for closure type
    ClosureType ty;
    union {
        con c;
        int i;
        double f;
        char* str;
        void* ptr;
        uint8_t bits8;
        uint16_t bits16;
        uint32_t bits32;
        uint64_t bits64;
    } info;
} Closure;

typedef struct {
    VAL* valstack;
    VAL* valstack_top;
    VAL* valstack_base;
    VAL* stack_max;
    
    Heap heap;

    pthread_mutex_t inbox_lock;
    pthread_mutex_t inbox_block;
    pthread_mutex_t alloc_lock;
    pthread_cond_t inbox_waiting;

    VAL* inbox; // Block of memory for storing messages
    VAL* inbox_end; // End of block of memory

    VAL* inbox_ptr; // Next message to read
    VAL* inbox_write; // Location of next message to write

    int processes; // Number of child processes
    int max_threads; // maximum number of threads to run in parallel
    
    Stats stats;

    int argc;
    char** argv; // command line arguments

    VAL ret;
    VAL reg1;
} VM;

// Create a new VM
VM* init_vm(int stack_size, size_t heap_size, 
            int max_threads, 
            int argc, char* argv[]);
// Clean up a VM once it's no longer needed
Stats terminate(VM* vm);

// Functions all take a pointer to their VM, and previous stack base, 
// and return nothing.
typedef void(*func)(VM*, VAL*);

// Register access 

#define RVAL (vm->ret)
#define LOC(x) (*(vm->valstack_base + (x)))
#define TOP(x) (*(vm->valstack_top + (x)))
// Doesn't work! Ordinary assign seems fine though...
#define UPDATE(x,y) if (!ISINT(x) && !ISINT(y)) \
   { (x)->ty = (y)->ty; (x)->info = (y)->info; }
#define REG1 (vm->reg1)

// Retrieving values

#define GETSTR(x) (((VAL)(x))->info.str) 
#define GETPTR(x) (((VAL)(x))->info.ptr) 
#define GETFLOAT(x) (((VAL)(x))->info.f)

#define TAG(x) (ISINT(x) || x == NULL ? (-1) : ( (x)->ty == CON ? (x)->info.c.tag_arity >> 8 : (-1)) )
#define ARITY(x) (ISINT(x) || x == NULL ? (-1) : ( (x)->ty == CON ? (x)->info.c.tag_arity & 0x000000ff : (-1)) )

// Already checked it's a CON
#define CTAG(x) (((x)->info.c.tag_arity) >> 8)
#define CARITY(x) ((x)->info.c.tag_arity & 0x000000ff)

// Use top 16 bits for saying which heap value is in
// Bottom 16 bits for closure type

#define GETTY(x) ((x)->ty & 0x0000ffff)
#define SETTY(x,t) (x)->ty = (((x)->ty & 0xffff0000) | (t))

#define GETHEAP(x) ((x)->ty >> 16)
#define SETHEAP(x,y) (x)->ty = (((x)->ty & 0x0000ffff) | ((t) << 16))

// Integers, floats and operators

typedef intptr_t i_int;

#define MKINT(x) ((void*)((x)<<1)+1)
#define GETINT(x) ((i_int)(x)>>1)
#define ISINT(x) ((((i_int)x)&1) == 1)

#define INTOP(op,x,y) MKINT((i_int)((((i_int)x)>>1) op (((i_int)y)>>1)))
#define UINTOP(op,x,y) MKINT((i_int)((((uintptr_t)x)>>1) op (((uintptr_t)y)>>1)))
#define FLOATOP(op,x,y) MKFLOAT(vm, ((GETFLOAT(x)) op (GETFLOAT(y))))
#define FLOATBOP(op,x,y) MKINT((i_int)(((GETFLOAT(x)) op (GETFLOAT(y)))))
#define ADD(x,y) (void*)(((i_int)x)+(((i_int)y)-1))
#define MULT(x,y) (MKINT((((i_int)x)>>1) * (((i_int)y)>>1)))

// Stack management

#define INITFRAME VAL* myoldbase
#define REBASE vm->valstack_base = oldbase
#define RESERVE(x) if (vm->valstack_top+(x) > vm->stack_max) { stackOverflow(); } \
                   else { memset(vm->valstack_top, 0, (x)*sizeof(VAL)); }
#define ADDTOP(x) vm->valstack_top += (x)
#define TOPBASE(x) vm->valstack_top = vm->valstack_base + (x)
#define BASETOP(x) vm->valstack_base = vm->valstack_top + (x)
#define STOREOLD myoldbase = vm->valstack_base
#define CALL(f) f(vm, myoldbase);
#define TAILCALL(f) f(vm, oldbase);

// Creating new values (each value placed at the top of the stack)
VAL MKFLOAT(VM* vm, double val);
VAL MKSTR(VM* vm, char* str);
VAL MKPTR(VM* vm, void* ptr);
VAL MKB8(VM* vm, uint8_t b);
VAL MKB16(VM* vm, uint16_t b);
VAL MKB32(VM* vm, uint32_t b);
VAL MKB64(VM* vm, uint64_t b);

// following versions don't take a lock when allocating
VAL MKFLOATc(VM* vm, double val);
VAL MKSTRc(VM* vm, char* str);
VAL MKPTRc(VM* vm, void* ptr);

// #define SETTAG(x, a) (x)->info.c.tag = (a)
#define SETARG(x, i, a) ((x)->info.c.args)[i] = ((VAL)(a))
#define GETARG(x, i) ((x)->info.c.args)[i]

void PROJECT(VM* vm, VAL r, int loc, int arity); 
void SLIDE(VM* vm, int args);

void* allocate(VM* vm, size_t size, int outerlock);
// void* allocCon(VM* vm, int arity, int outerlock);

// When allocating from C, call 'idris_requireAlloc' with a size to
// guarantee that no garbage collection will happen (and hence nothing
// will move) until at least size bytes have been allocated.
// idris_doneAlloc *must* be called when allocation from C is done (as it
// may take a lock if other threads are running).

void idris_requireAlloc(VM* vm, size_t size);
void idris_doneAlloc(VM* vm);

#define allocCon(cl, vm, t, a, o) \
  cl = allocate(vm, sizeof(Closure) + sizeof(VAL)*a, o); \
  SETTY(cl, CON); \
  cl->info.c.tag_arity = ((t) << 8) + (a);

void* vmThread(VM* callvm, func f, VAL arg);

// Copy a structure to another vm's heap
VAL copyTo(VM* newVM, VAL x);

// Add a message to another VM's message queue
void idris_sendMessage(VM* sender, VM* dest, VAL msg);
// Check whether there are any messages in the queue
int idris_checkMessages(VM* vm);
// block until there is a message in the queue
VAL idris_recvMessage(VM* vm);

void dumpVal(VAL r);
void dumpStack(VM* vm);

// Casts

#define idris_castIntFloat(x) MKFLOAT(vm, (double)(GETINT(x)))
#define idris_castFloatInt(x) MKINT((i_int)(GETFLOAT(x)))

VAL idris_castIntStr(VM* vm, VAL i);
VAL idris_castStrInt(VM* vm, VAL i);
VAL idris_castFloatStr(VM* vm, VAL i);
VAL idris_castStrFloat(VM* vm, VAL i);

// Raw memory manipulation
<<<<<<< HEAD
void idris_memset(void* ptr, i_int offset, VAL c, i_int size);
int idris_peek(void* ptr, i_int offset);
void idris_poke(void* ptr, i_int offset, VAL data);
void idris_memmove(void* dest, void* src, i_int dest_offset, i_int src_offset, i_int size);
i_int idris_fileLength(void* handle);
void* idris_mmap(void* handle, i_int can_write, i_int length);
i_int idris_munmap(void* addr, i_int length);
=======
void idris_memset(void* ptr, i_int offset, uint8_t c, i_int size);
uint8_t idris_peek(void* ptr, i_int offset);
void idris_poke(void* ptr, i_int offset, uint8_t data);
void idris_memmove(void* dest, void* src, i_int dest_offset, i_int src_offset, i_int size);
>>>>>>> 9054e623

// String primitives

VAL idris_concat(VM* vm, VAL l, VAL r);
VAL idris_strlt(VM* vm, VAL l, VAL r);
VAL idris_streq(VM* vm, VAL l, VAL r);
VAL idris_strlen(VM* vm, VAL l);
VAL idris_readStr(VM* vm, FILE* h);

VAL idris_strHead(VM* vm, VAL str);
VAL idris_strTail(VM* vm, VAL str);
VAL idris_strCons(VM* vm, VAL x, VAL xs);
VAL idris_strIndex(VM* vm, VAL str, VAL i);
VAL idris_strRev(VM* vm, VAL str);

// Command line args

int idris_numArgs(VM* vm);
VAL idris_getArg(VM* vm, int i);

// Handle stack overflow. 
// Just reports an error and exits.

void stackOverflow();

// Some FFI help (functions and macros below are all which C code should
// use)

// When allocating from C, call 'idris_requireAlloc' with a size to
// guarantee that no garbage collection will happen (and hence nothing
// will move) until at least size bytes have been allocated.
// idris_doneAlloc *must* be called when allocation from C is done (as it
// may take a lock if other threads are running).

void idris_requireAlloc(VM* vm, size_t size);
void idris_doneAlloc(VM* vm);

// I think these names are nicer for an API...

#define idris_constructor allocCon
#define idris_setConArg SETARG
#define idris_getConArg GETARG
#define idris_mkInt(x) MKINT((intptr_t)(x))

#include "idris_gmp.h"

#endif <|MERGE_RESOLUTION|>--- conflicted
+++ resolved
@@ -208,20 +208,13 @@
 VAL idris_castStrFloat(VM* vm, VAL i);
 
 // Raw memory manipulation
-<<<<<<< HEAD
-void idris_memset(void* ptr, i_int offset, VAL c, i_int size);
-int idris_peek(void* ptr, i_int offset);
-void idris_poke(void* ptr, i_int offset, VAL data);
+void idris_memset(void* ptr, i_int offset, uint8_t c, i_int size);
+uint8_t idris_peek(void* ptr, i_int offset);
+void idris_poke(void* ptr, i_int offset, uint8_t data);
 void idris_memmove(void* dest, void* src, i_int dest_offset, i_int src_offset, i_int size);
 i_int idris_fileLength(void* handle);
 void* idris_mmap(void* handle, i_int can_write, i_int length);
 i_int idris_munmap(void* addr, i_int length);
-=======
-void idris_memset(void* ptr, i_int offset, uint8_t c, i_int size);
-uint8_t idris_peek(void* ptr, i_int offset);
-void idris_poke(void* ptr, i_int offset, uint8_t data);
-void idris_memmove(void* dest, void* src, i_int dest_offset, i_int src_offset, i_int size);
->>>>>>> 9054e623
 
 // String primitives
 
