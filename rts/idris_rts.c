#include <assert.h>
#include <errno.h>

#include "idris_rts.h"
#include "idris_gc.h"
#include "idris_utf8.h"
#include "idris_bitstring.h"
#include "getline.h"

#define STATIC_ASSERT(COND,MSG) typedef char static_assertion_##MSG[(COND)?1:-1]

STATIC_ASSERT(sizeof(Hdr) == 8, condSizeOfHdr);

#if defined(__linux__) || defined(__APPLE__) || defined(__FreeBSD__) || defined(__DragonFly__)
#include <signal.h>
#endif


#ifdef HAS_PTHREAD
static pthread_key_t vm_key;
#else
static VM* global_vm;
#endif

void free_key(void *vvm) {
    // nothing to free, we just used the VM pointer which is freed elsewhere
}

VM* init_vm(int stack_size, size_t heap_size,
            int max_threads // not implemented yet
            ) {

    VM* vm = malloc(sizeof(VM));
    STATS_INIT_STATS(vm->stats)
    STATS_ENTER_INIT(vm->stats)

    VAL* valstack = malloc(stack_size * sizeof(VAL));

    vm->active = 1;
    vm->valstack = valstack;
    vm->valstack_top = valstack;
    vm->valstack_base = valstack;
    vm->stack_max = valstack + stack_size;

    alloc_heap(&(vm->heap), heap_size, heap_size, NULL);

    c_heap_init(&vm->c_heap);

    vm->ret = NULL;
    vm->reg1 = NULL;
#ifdef HAS_PTHREAD
    vm->inbox = malloc(1024*sizeof(VAL));
    memset(vm->inbox, 0, 1024*sizeof(VAL));
    vm->inbox_end = vm->inbox + 1024;
    vm->inbox_write = vm->inbox;
    vm->inbox_nextid = 1;

    // The allocation lock must be reentrant. The lock exists to ensure that
    // no memory is allocated during the message sending process, but we also
    // check the lock in calls to allocate.
    // The problem comes when we use requireAlloc to guarantee a chunk of memory
    // first: this sets the lock, and since it is not reentrant, we get a deadlock.
    pthread_mutexattr_t rec_attr;
    pthread_mutexattr_init(&rec_attr);
    pthread_mutexattr_settype(&rec_attr, PTHREAD_MUTEX_RECURSIVE);

    pthread_mutex_init(&(vm->inbox_lock), NULL);
    pthread_mutex_init(&(vm->inbox_block), NULL);
    pthread_mutex_init(&(vm->alloc_lock), &rec_attr);
    pthread_cond_init(&(vm->inbox_waiting), NULL);

    vm->max_threads = max_threads;
    vm->processes = 0;

#else
    global_vm = vm;
#endif
    STATS_LEAVE_INIT(vm->stats)
    return vm;
}

VM* idris_vm(void) {
    VM* vm = init_vm(4096000, 4096000, 1);
    init_threadkeys();
    init_threaddata(vm);
    init_gmpalloc();
    init_nullaries();
    init_signals();

    return vm;
}

VM* get_vm(void) {
#ifdef HAS_PTHREAD
    return pthread_getspecific(vm_key);
#else
    return global_vm;
#endif
}

void close_vm(VM* vm) {
    terminate(vm);
}

#ifdef HAS_PTHREAD
void create_key(void) {
    pthread_key_create(&vm_key, free_key);
}
#endif

void init_threadkeys(void) {
#ifdef HAS_PTHREAD
    static pthread_once_t key_once = PTHREAD_ONCE_INIT;
    pthread_once(&key_once, create_key);
#endif
}

void init_threaddata(VM *vm) {
#ifdef HAS_PTHREAD
    pthread_setspecific(vm_key, vm);
#endif
}

void init_signals(void) {
#if defined(__linux__) || defined(__APPLE__) || defined(__FreeBSD__) || defined(__DragonFly__)
    signal(SIGPIPE, SIG_IGN);
#endif
}

Stats terminate(VM* vm) {
    Stats stats = vm->stats;
    STATS_ENTER_EXIT(stats)
#ifdef HAS_PTHREAD
    free(vm->inbox);
#endif
    free(vm->valstack);
    free_heap(&(vm->heap));
    c_heap_destroy(&(vm->c_heap));
#ifdef HAS_PTHREAD
    pthread_mutex_destroy(&(vm -> inbox_lock));
    pthread_mutex_destroy(&(vm -> inbox_block));
    pthread_cond_destroy(&(vm -> inbox_waiting));
#endif
    // free(vm);
    // Set the VM as inactive, so that if any message gets sent to it
    // it will not get there, rather than crash the entire system.
    // (TODO: We really need to be cleverer than this if we're going to
    // write programs than create lots of threads...)
    vm->active = 0;

    STATS_LEAVE_EXIT(stats)
    return stats;
}

CData cdata_allocate(size_t size, CDataFinalizer finalizer)
{
    void * data = (void *) malloc(size);
    return cdata_manage(data, size, finalizer);
}

CData cdata_manage(void * data, size_t size, CDataFinalizer finalizer)
{
    return c_heap_create_item(data, size, finalizer);
}

void idris_requireAlloc(VM * vm, size_t size) {
    if (!(vm->heap.next + size < vm->heap.end)) {
        idris_gc(vm);
    }
#ifdef HAS_PTHREAD
    int lock = vm->processes > 0;
    if (lock) { // We only need to lock if we're in concurrent mode
       pthread_mutex_lock(&vm->alloc_lock);
    }
#endif
}

void idris_doneAlloc(VM * vm) {
#ifdef HAS_PTHREAD
    int lock = vm->processes > 0;
    if (lock) { // We only need to lock if we're in concurrent mode
       pthread_mutex_unlock(&vm->alloc_lock);
    }
#endif
}

int space(VM* vm, size_t size) {
    return (vm->heap.next + size) < vm->heap.end;
}

void* idris_alloc(size_t size) {
    RawData * cl = (RawData*) allocate(sizeof(*cl)+size, 0);
    SETTY(cl, CT_RAWDATA);
    return (void*)cl->raw;
}

void* idris_realloc(void* old, size_t old_size, size_t size) {
    void* ptr = idris_alloc(size);
    memcpy(ptr, old, old_size);
    return ptr;
}

void idris_free(void* ptr, size_t size) {
}

void * allocate(size_t sz, int lock) {
    return iallocate(get_vm(), sz, lock);
}

void* iallocate(VM * vm, size_t isize, int outerlock) {
//    return malloc(size);
    size_t size = aligned(isize);

#ifdef HAS_PTHREAD
    int lock = vm->processes > 0 && !outerlock;

    if (lock) { // not message passing
       pthread_mutex_lock(&vm->alloc_lock);
    }
#endif

    if (vm->heap.next + size < vm->heap.end) {
        STATS_ALLOC(vm->stats, size)
        char* ptr = vm->heap.next;
        vm->heap.next += size;
        assert(vm->heap.next <= vm->heap.end);
        memset(ptr, 0, size);
<<<<<<< HEAD
	((Hdr*)ptr)->sz = isize;
=======
        ((Hdr*)ptr)->sz = isize;
>>>>>>> 4c5c430e

#ifdef HAS_PTHREAD
        if (lock) { // not message passing
           pthread_mutex_unlock(&vm->alloc_lock);
        }
#endif
        return (void*)ptr;
    } else {
        // If we're trying to allocate something bigger than the heap,
        // grow the heap here so that the new heap is big enough.
        if (size > vm->heap.size) {
            vm->heap.size += size;
        }
        idris_gc(vm);
#ifdef HAS_PTHREAD
        if (lock) { // not message passing
           pthread_mutex_unlock(&vm->alloc_lock);
        }
#endif
        return iallocate(vm, size, outerlock);
    }

}

static String * allocStr(VM * vm, size_t len, int outer) {
    String * cl = iallocate(vm, sizeof(*cl) + len + 1, outer);
    SETTY(cl, CT_STRING);
    cl->slen = len;
    return cl;
}

static VAL mkfloat(VM* vm, double val, int outer) {
    Float * cl = iallocate(vm, sizeof(*cl), outer);
    SETTY(cl, CT_FLOAT);
    cl->f = val;
    return (VAL)cl;
}

VAL MKFLOAT(VM* vm, double val) {
    return mkfloat(vm, val, 0);
}

VAL MKFLOATc(VM* vm, double val) {
    return mkfloat(vm, val, 1);
}

static VAL mkstrlen(VM* vm, const char * str, size_t len, int outer) {
    String * cl = allocStr(vm, len, outer);
<<<<<<< HEAD
    cl->_null = str == NULL;
=======
    // hdr.u8 used to mark a null string
    cl->hdr.u8 = str == NULL;
>>>>>>> 4c5c430e
    memcpy(cl->str, str, len);
    return (VAL)cl;
}

VAL MKSTRlen(VM* vm, const char * str, size_t len) {
    return mkstrlen(vm, str, len, 0);
}

VAL MKSTRclen(VM* vm, char* str, size_t len) {
    return mkstrlen(vm, str, len, 1);
}

VAL MKSTR(VM* vm, const char* str) {
    return mkstrlen(vm, str, str? strlen(str) : 0, 0);
}

VAL MKSTRc(VM* vm, char* str) {
    return mkstrlen(vm, str, strlen(str), 1);
}

static char * getstroff(StrOffset * stroff) {
    return stroff->base->str + stroff->offset;
}

char* GETSTROFF(VAL stroff) {
    // Assume STROFF
    return getstroff((StrOffset*)stroff);
}

static size_t getstrofflen(StrOffset * stroff) {
    return stroff->base->slen - stroff->offset;
}

size_t GETSTROFFLEN(VAL stroff) {
    // Assume STROFF
    // we're working in char* here so no worries about utf8 char length
    return getstrofflen((StrOffset*)stroff);
}

static VAL mkcdata(VM * vm, CHeapItem * item, int outer) {
    c_heap_insert_if_needed(vm, &vm->c_heap, item);
    CDataC * cl = iallocate(vm, sizeof(*cl), outer);
    SETTY(cl, CT_CDATA);
    cl->item = item;
    return (VAL)cl;
}

VAL MKCDATA(VM* vm, CHeapItem * item) {
    return mkcdata(vm, item, 0);
}

VAL MKCDATAc(VM* vm, CHeapItem * item) {
    return mkcdata(vm, item, 1);
}

static VAL mkptr(VM* vm, void* ptr, int outer) {
    Ptr * cl = iallocate(vm, sizeof(*cl), outer);
    SETTY(cl, CT_PTR);
    cl->ptr = ptr;
    return (VAL)cl;
}

VAL MKPTR(VM* vm, void* ptr) {
    return mkptr(vm, ptr, 0);
}

VAL MKPTRc(VM* vm, void* ptr) {
    return mkptr(vm, ptr, 1);
}

VAL mkmptr(VM* vm, void* ptr, size_t size, int outer) {
    ManagedPtr * cl = iallocate(vm, sizeof(*cl) + size, outer);
    SETTY(cl, CT_MANAGEDPTR);
    memcpy(cl->mptr, ptr, size);
    return (VAL)cl;
}

VAL MKMPTR(VM* vm, void* ptr, size_t size) {
    return mkmptr(vm, ptr, size, 0);
}

VAL MKMPTRc(VM* vm, void* ptr, size_t size) {
    return mkmptr(vm, ptr, size, 1);
}

VAL MKB8(VM* vm, uint8_t bits8) {
    Bits8 * cl = iallocate(vm, sizeof(*cl), 1);
    SETTY(cl, CT_BITS8);
    cl->bits8 = bits8;
    return (VAL)cl;
}

VAL MKB16(VM* vm, uint16_t bits16) {
    Bits16 * cl = iallocate(vm, sizeof(*cl), 1);
    SETTY(cl, CT_BITS16);
    cl->bits16 = bits16;
    return (VAL)cl;
}

VAL MKB32(VM* vm, uint32_t bits32) {
    Bits32 * cl = iallocate(vm, sizeof(*cl), 1);
    SETTY(cl, CT_BITS32);
    cl->bits32 = bits32;
    return (VAL)cl;
}

VAL MKB64(VM* vm, uint64_t bits64) {
    Bits64 * cl = iallocate(vm, sizeof(*cl), 1);
    SETTY(cl, CT_BITS64);
    cl->bits64 = bits64;
    return (VAL)cl;
}

void idris_trace(VM* vm, const char* func, int line) {
    printf("At %s:%d\n", func, line);
    dumpStack(vm);
    puts("");
    fflush(stdout);
}

void dumpStack(VM* vm) {
    int i = 0;
    VAL* root;

    for (root = vm->valstack; root < vm->valstack_top; ++root, ++i) {
        printf("%d: ", i);
        dumpVal(*root);
        if (*root >= (VAL)(vm->heap.heap) && *root < (VAL)(vm->heap.end)) { printf(" OK"); }
        if (root == vm->valstack_base) { printf(" <--- base"); }
        printf("\n");
    }
    printf("RET: ");
    dumpVal(vm->ret);
    printf("\n");
}

void dumpVal(VAL v) {
    if (v==NULL) return;
    int i;
    if (ISINT(v)) {
        printf("%d ", (int)(GETINT(v)));
        return;
    }
    switch(GETTY(v)) {
<<<<<<< HEAD
    case CT_CON: {
  	  Con * cl = (Con*)v;
	  printf("%d[", (int)TAG(cl));
	  for(i = 0; i < CARITY(cl); ++i) {
              dumpVal(cl->args[i]);
	  }
	  printf("] ");
    } break;
    case CT_STRING: {
        String * cl = (String*)v;
        printf("STR[%s]", cl->str);
    } break;
    case CT_STROFFSET: {
        StrOffset * cl = (StrOffset*)v;
        printf("OFFSET[");
        dumpVal((VAL)cl->base);
        printf("]");
    } break;
    case CT_FWD: {
        Fwd * cl = (Fwd*)v;
        printf("CT_FWD ");
        dumpVal((VAL)cl->fwd);
    } break;
=======
    case CT_CON:
        {
            Con * cl = (Con*)v;
            printf("%d[", (int)TAG(cl));
            for(i = 0; i < CARITY(cl); ++i) {
                dumpVal(cl->args[i]);
            }
            printf("] ");
        }
        break;
    case CT_STRING:
        {
            String * cl = (String*)v;
            printf("STR[%s]", cl->str);
        }
        break;
    case CT_STROFFSET:
        {
            StrOffset * cl = (StrOffset*)v;
            printf("OFFSET[");
            dumpVal((VAL)cl->base);
            printf("]");
        }
        break;
    case CT_FWD:
        {
            Fwd * cl = (Fwd*)v;
            printf("CT_FWD ");
            dumpVal((VAL)cl->fwd);
        }
        break;
>>>>>>> 4c5c430e
    default:
        printf("val");
    }

}

void idris_memset(void* ptr, i_int offset, uint8_t c, i_int size) {
    memset(((uint8_t*)ptr) + offset, c, size);
}

uint8_t idris_peek(void* ptr, i_int offset) {
    return *(((uint8_t*)ptr) + offset);
}

void idris_poke(void* ptr, i_int offset, uint8_t data) {
    *(((uint8_t*)ptr) + offset) = data;
}


VAL idris_peekPtr(VM* vm, VAL ptr, VAL offset) {
    void** addr = (void **)(((char *)GETPTR(ptr)) + GETINT(offset));
    return MKPTR(vm, *addr);
}

VAL idris_pokePtr(VAL ptr, VAL offset, VAL data) {
    void** addr = (void **)((char *)GETPTR(ptr) + GETINT(offset));
    *addr = GETPTR(data);
    return MKINT(0);
}

VAL idris_peekDouble(VM* vm, VAL ptr, VAL offset) {
    return MKFLOAT(vm, *(double*)((char *)GETPTR(ptr) + GETINT(offset)));
}

VAL idris_pokeDouble(VAL ptr, VAL offset, VAL data) {
    *(double*)((char *)GETPTR(ptr) + GETINT(offset)) = GETFLOAT(data);
    return MKINT(0);
}

VAL idris_peekSingle(VM* vm, VAL ptr, VAL offset) {
    return MKFLOAT(vm, *(float*)((char *)GETPTR(ptr) + GETINT(offset)));
}

VAL idris_pokeSingle(VAL ptr, VAL offset, VAL data) {
    *(float*)((char *)GETPTR(ptr) + GETINT(offset)) = GETFLOAT(data);
    return MKINT(0);
}

void idris_memmove(void* dest, void* src, i_int dest_offset, i_int src_offset, i_int size) {
    memmove((char *)dest + dest_offset, (char *)src + src_offset, size);
}

VAL idris_castIntStr(VM* vm, VAL i) {
    int x = (int) GETINT(i);
    String * cl = allocStr(vm, 16, 0);
    cl->slen = sprintf(cl->str, "%d", x);
    return (VAL)cl;
}

VAL idris_castBitsStr(VM* vm, VAL i) {
    String * cl;
    ClosureType ty = GETTY(i);

    switch (ty) {
    case CT_BITS8:
        // max length 8 bit unsigned int str 3 chars (256)
        cl = allocStr(vm, 4, 0);
        cl->slen = sprintf(cl->str, "%" PRIu8, GETBITS8(i));
        break;
    case CT_BITS16:
        // max length 16 bit unsigned int str 5 chars (65,535)
        cl = allocStr(vm, 6, 0);
        cl->slen = sprintf(cl->str, "%" PRIu16, GETBITS16(i));
        break;
    case CT_BITS32:
        // max length 32 bit unsigned int str 10 chars (4,294,967,295)
        cl = allocStr(vm, 11, 0);
        cl->slen = sprintf(cl->str, "%" PRIu32, GETBITS32(i));
        break;
    case CT_BITS64:
        // max length 64 bit unsigned int str 20 chars (18,446,744,073,709,551,615)
        cl = allocStr(vm, 21, 0);
        cl->slen = sprintf(cl->str, "%" PRIu64, GETBITS64(i));
        break;
    default:
        fprintf(stderr, "Fatal Error: ClosureType %d, not an integer type", ty);
        exit(EXIT_FAILURE);
    }
    return (VAL)cl;
}

VAL idris_castStrInt(VM* vm, VAL i) {
    char *end;
    i_int v = strtol(GETSTR(i), &end, 10);
    if (*end == '\0' || *end == '\n' || *end == '\r')
        return MKINT(v);
    else
        return MKINT(0);
}

VAL idris_castFloatStr(VM* vm, VAL i) {
    String * cl = allocStr(vm, 32, 0);
    cl->slen = snprintf(cl->str, 32, "%.16g", GETFLOAT(i));
    return (VAL)cl;
}

VAL idris_castStrFloat(VM* vm, VAL i) {
    return MKFLOAT(vm, strtod(GETSTR(i), NULL));
}

VAL idris_concat(VM* vm, VAL l, VAL r) {
    char *rs = GETSTR(r);
    char *ls = GETSTR(l);
    size_t llen = GETSTRLEN(l);
    size_t rlen = GETSTRLEN(r);

    String * cl = allocStr(vm, llen + rlen, 0);
    memcpy(cl->str, ls, llen);
    memcpy(cl->str + llen, rs, rlen);
    return (VAL)cl;
}

VAL idris_strlt(VM* vm, VAL l, VAL r) {
    char *ls = GETSTR(l);
    char *rs = GETSTR(r);

    return MKINT((i_int)(strcmp(ls, rs) < 0));
}

VAL idris_streq(VM* vm, VAL l, VAL r) {
    char *ls = GETSTR(l);
    char *rs = GETSTR(r);

    return MKINT((i_int)(strcmp(ls, rs) == 0));
}

VAL idris_strlen(VM* vm, VAL l) {
    return MKINT((i_int)(idris_utf8_strlen(GETSTR(l))));
}

VAL idris_readStr(VM* vm, FILE* h) {
    VAL ret;
    char *buffer = NULL;
    size_t n = 0;
    ssize_t len;
    len = getline(&buffer, &n, h);
    if (len <= 0) {
        ret = MKSTR(vm, "");
    } else {
        ret = MKSTR(vm, buffer);
    }
    free(buffer);
    return ret;
}

VAL idris_readChars(VM* vm, int num, FILE* h) {
    VAL ret;
    char *buffer = malloc((num+1)*sizeof(char));
    size_t len;
    len = fread(buffer, sizeof(char), (size_t)num, h);
    buffer[len] = '\0';

    if (len <= 0) {
        ret = MKSTR(vm, "");
    } else {
        ret = MKSTR(vm, buffer);
    }
    free(buffer);
    return ret;
}

void idris_crash(char* msg) {
    fprintf(stderr, "%s\n", msg);
    exit(1);
}

VAL idris_strHead(VM* vm, VAL str) {
    return idris_strIndex(vm, str, 0);
}

VAL MKSTROFFc(VM* vm, VAL basestr) {
    StrOffset * cl = iallocate(vm, sizeof(*cl), 1);
    SETTY(cl, CT_STROFFSET);
    cl->base = (String*)basestr;
    return (VAL)cl;
}

VAL idris_strShift(VM* vm, VAL str, int num) {
    size_t sz = sizeof(StrOffset);
    // If there's no room, just copy the string, or we'll have a problem after
    // gc moves str
    if (space(vm, sz)) {
        int offset = 0;
        StrOffset * root = (StrOffset*)str;
        StrOffset * cl = iallocate(vm, sz, 0);
        SETTY(cl, CT_STROFFSET);

        while(root!=NULL && !ISSTR(root)) { // find the root, carry on.
                              // In theory, at most one step here!
<<<<<<< HEAD
	    offset += root->offset;
=======
            offset += root->offset;
>>>>>>> 4c5c430e
            root = (StrOffset*)root->base;
        }

        cl->base = (String*)root;
        cl->offset = offset+idris_utf8_findOffset(GETSTR(str), num);
        return (VAL)cl;
    } else {
        char* nstr = GETSTR(str);
        return MKSTR(vm, nstr+idris_utf8_charlen(nstr));
    }
}

VAL idris_strTail(VM* vm, VAL str) {
    return idris_strShift(vm, str, 1);
}

VAL idris_strCons(VM* vm, VAL x, VAL xs) {
    char *xstr = GETSTR(xs);
    int xval = GETINT(x);
    size_t xlen = GETSTRLEN(xs);
    String * cl;

    if (xval < 0x80) { // ASCII char
      cl = allocStr(vm, xlen + 1, 0);
        cl->str[0] = (char)(GETINT(x));
        memcpy(cl->str+1, xstr, xlen);
    } else {
        char *init = idris_utf8_fromChar(xval);
<<<<<<< HEAD
	size_t ilen = strlen(init);
=======
        size_t ilen = strlen(init);
>>>>>>> 4c5c430e
        int newlen = ilen + xlen;
        cl = allocStr(vm, newlen, 0);
        memcpy(cl->str, init, ilen);
        memcpy(cl->str + ilen, xstr, xlen);
        free(init);
    }
    return (VAL)cl;
}

VAL idris_strIndex(VM* vm, VAL str, VAL i) {
    int idx = idris_utf8_index(GETSTR(str), GETINT(i));
    return MKINT((i_int)idx);
}

VAL idris_substr(VM* vm, VAL offset, VAL length, VAL str) {
    size_t offset_val = GETINT(offset);
    size_t length_val = GETINT(length);
    char* str_val = GETSTR(str);

    // If the substring is a suffix, use idris_strShift to avoid reallocating
    if (offset_val + length_val >= GETSTRLEN(str)) {
        return idris_strShift(vm, str, offset_val);
    }
    else {
        char *start = idris_utf8_advance(str_val, offset_val);
        char *end = idris_utf8_advance(start, length_val);
        size_t sz = end - start;
        String * newstr = allocStr(vm, sz, 0);
        memcpy(newstr->str, start, sz);
        newstr->str[sz] = '\0';
        return (VAL)newstr;
    }
}

VAL idris_strRev(VM* vm, VAL str) {
    char *xstr = GETSTR(str);
    size_t xlen = GETSTRLEN(str);

    String * cl = allocStr(vm, xlen, 0);
    idris_utf8_rev(xstr, cl->str);
    return (VAL)cl;
}

VAL idris_newRefLock(VAL x, int outerlock) {
    Ref * cl = allocate(sizeof(*cl), outerlock);
    SETTY(cl, CT_REF);
    cl->ref = x;
    return (VAL)cl;
}

VAL idris_newRef(VAL x) {
    return idris_newRefLock(x, 0);
}

void idris_writeRef(VAL ref, VAL x) {
    Ref * r = (Ref*)ref;
    r->ref = x;
    SETTY(ref, CT_REF);
}

VAL idris_readRef(VAL ref) {
    Ref * r = (Ref*)ref;
    return r->ref;
}

VAL idris_newArray(VM* vm, int size, VAL def) {
    Array * cl;
    int i;
    cl = allocArrayF(vm, size, 0);
    for(i=0; i<size; ++i) {
<<<<<<< HEAD
	cl->array[i] = def;
=======
        cl->array[i] = def;
>>>>>>> 4c5c430e
    }
    return (VAL)cl;
}

void idris_arraySet(VAL arr, int index, VAL newval) {
    Array * cl = (Array*)arr;
    cl->array[index] = newval;
}

VAL idris_arrayGet(VAL arr, int index) {
    Array * cl = (Array*)arr;
    return cl->array[index];
}

VAL idris_systemInfo(VM* vm, VAL index) {
    int i = GETINT(index);
    switch(i) {
        case 0: // backend
            return MKSTR(vm, "c");
        case 1:
            return MKSTR(vm, IDRIS_TARGET_OS);
        case 2:
            return MKSTR(vm, IDRIS_TARGET_TRIPLE);
    }
    return MKSTR(vm, "");
}

typedef struct {
    VM* vm; // thread's VM
    VM* callvm; // calling thread's VM
    func fn;
    VAL arg;
} ThreadData;

#ifdef HAS_PTHREAD
void* runThread(void* arg) {
    ThreadData* td = (ThreadData*)arg;
    VM* vm = td->vm;
    VM* callvm = td->callvm;

    init_threaddata(vm);

    TOP(0) = td->arg;
    BASETOP(0);
    ADDTOP(1);
    td->fn(vm, NULL);
    callvm->processes--;

    free(td);

    //    Stats stats =
    terminate(vm);
    //    aggregate_stats(&(td->vm->stats), &stats);
    return NULL;
}

void* vmThread(VM* callvm, func f, VAL arg) {
    VM* vm = init_vm(callvm->stack_max - callvm->valstack, callvm->heap.size,
                     callvm->max_threads);
    vm->processes=1; // since it can send and receive messages
    pthread_t t;
    pthread_attr_t attr;
//    size_t stacksize;

    pthread_attr_init(&attr);
//    pthread_attr_getstacksize (&attr, &stacksize);
//    pthread_attr_setstacksize (&attr, stacksize*64);

    ThreadData *td = malloc(sizeof(ThreadData));
    td->vm = vm;
    td->callvm = callvm;
    td->fn = f;
    td->arg = copyTo(vm, arg);

    callvm->processes++;

    int ok = pthread_create(&t, &attr, runThread, td);
//    usleep(100);
    if (ok == 0) {
        return vm;
    } else {
        terminate(vm);
        return NULL;
    }
}

void* idris_stopThread(VM* vm) {
    close_vm(vm);
    pthread_exit(NULL);
    return NULL;
}

static VAL doCopyTo(VM* vm, VAL x);

static void copyArray(VM* vm, VAL * dst, VAL * src, size_t len) {
    size_t i;
    for(i = 0; i < len; ++i)
      dst[i] = doCopyTo(vm, src[i]);
}


// VM is assumed to be a different vm from the one x lives on

static VAL doCopyTo(VM* vm, VAL x) {
    int ar;
    VAL cl;
    if (x==NULL || ISINT(x)) {
        return x;
    }
    switch(GETTY(x)) {
    case CT_CDATA:
        cl = MKCDATAc(vm, GETCDATA(x));
<<<<<<< HEAD
	break;
    case CT_BIGINT:
        cl = MKBIGMc(vm, GETMPZ(x));
	break;
=======
        break;
    case CT_BIGINT:
        cl = MKBIGMc(vm, GETMPZ(x));
        break;
>>>>>>> 4c5c430e
    case CT_CON:
        ar = CARITY(x);
        if (ar == 0 && CTAG(x) < 256) { // globally allocated
            cl = x;
        } else {
<<<<<<< HEAD
	    Con * c = allocConF(vm, CTAG(x), ar, 1);
	    copyArray(vm, c->args, ((Con*)x)->args, ar);
	    cl = (VAL)c;
=======
            Con * c = allocConF(vm, CTAG(x), ar, 1);
            copyArray(vm, c->args, ((Con*)x)->args, ar);
            cl = (VAL)c;
>>>>>>> 4c5c430e
        }
        break;
    case CT_ARRAY: {
        size_t len = CELEM(x);
        Array * a = allocArrayF(vm, len, 1);
<<<<<<< HEAD
	copyArray(vm, a->array, ((Array*)x)->array, len);
	cl = (VAL)a;
=======
        copyArray(vm, a->array, ((Array*)x)->array, len);
        cl = (VAL)a;
>>>>>>> 4c5c430e
    } break;
    case CT_STRING:
    case CT_FLOAT:
    case CT_PTR:
    case CT_MANAGEDPTR:
    case CT_BITS8:
    case CT_BITS16:
    case CT_BITS32:
    case CT_BITS64:
    case CT_RAWDATA:
        {
            cl = iallocate(vm, x->hdr.sz, 0);
            memcpy(cl, x, x->hdr.sz);
        }
        break;
    default:
        assert(0); // We're in trouble if this happens...
    }
    return cl;
}

VAL copyTo(VM* vm, VAL x) {
    VAL ret = doCopyTo(vm, x);
    return ret;
}

// Add a message to another VM's message queue
int idris_sendMessage(VM* sender, int channel_id, VM* dest, VAL msg) {
    // FIXME: If GC kicks in in the middle of the copy, we're in trouble.
    // Probably best check there is enough room in advance. (How?)

    // Also a problem if we're allocating at the same time as the
    // destination thread (which is very likely)
    // Should the inbox be a different memory space?

    // So: we try to copy, if a collection happens, we do the copy again
    // under the assumption there's enough space this time.

    if (dest->active == 0) { return 0; } // No VM to send to

    int gcs = dest->stats.collections;
    pthread_mutex_lock(&dest->alloc_lock);
    VAL dmsg = copyTo(dest, msg);
    pthread_mutex_unlock(&dest->alloc_lock);

    if (dest->stats.collections > gcs) {
        // a collection will have invalidated the copy
        pthread_mutex_lock(&dest->alloc_lock);
        dmsg = copyTo(dest, msg); // try again now there's room...
        pthread_mutex_unlock(&dest->alloc_lock);
    }

    pthread_mutex_lock(&(dest->inbox_lock));

    if (dest->inbox_write >= dest->inbox_end) {
        // FIXME: This is obviously bad in the long run. This should
        // either block, make the inbox bigger, or return an error code,
        // or possibly make it user configurable
        fprintf(stderr, "Inbox full");
        exit(-1);
    }

    dest->inbox_write->msg = dmsg;
    if (channel_id == 0) {
        // Set lowest bit to indicate this message is initiating a channel
        channel_id = 1 + ((dest->inbox_nextid++) << 1);
    } else {
        channel_id = channel_id << 1;
    }
    dest->inbox_write->channel_id = channel_id;

    dest->inbox_write->sender = sender;
    dest->inbox_write++;

    // Wake up the other thread
    pthread_mutex_lock(&dest->inbox_block);
    pthread_cond_signal(&dest->inbox_waiting);
    pthread_mutex_unlock(&dest->inbox_block);

//    printf("Sending [signalled]...\n");

    pthread_mutex_unlock(&(dest->inbox_lock));
//    printf("Sending [unlock]...\n");
    return channel_id >> 1;
}

VM* idris_checkMessages(VM* vm) {
    return idris_checkMessagesFrom(vm, 0, NULL);
}

Msg* idris_checkInitMessages(VM* vm) {
    Msg* msg;

    for (msg = vm->inbox; msg < vm->inbox_end && msg->msg != NULL; ++msg) {
        if (msg->channel_id && 1 == 1) { // init bit set
            return msg;
        }
    }
    return 0;
}

VM* idris_checkMessagesFrom(VM* vm, int channel_id, VM* sender) {
    Msg* msg;

    for (msg = vm->inbox; msg < vm->inbox_end && msg->msg != NULL; ++msg) {
        if (sender == NULL || msg->sender == sender) {
            if (channel_id == 0 || channel_id == msg->channel_id >> 1) {
                return msg->sender;
            }
        }
    }
    return 0;
}

VM* idris_checkMessagesTimeout(VM* vm, int delay) {
    VM* sender = idris_checkMessagesFrom(vm, 0, NULL);
    if (sender != NULL) {
        return sender;
    }

    struct timespec timeout;
    int status;

    // Wait either for a timeout or until we get a signal that a message
    // has arrived.
    pthread_mutex_lock(&vm->inbox_block);
    timeout.tv_sec = time (NULL) + delay;
    timeout.tv_nsec = 0;
    status = pthread_cond_timedwait(&vm->inbox_waiting, &vm->inbox_block,
                               &timeout);
    (void)(status); //don't emit 'unused' warning
    pthread_mutex_unlock(&vm->inbox_block);

    return idris_checkMessagesFrom(vm, 0, NULL);
}


Msg* idris_getMessageFrom(VM* vm, int channel_id, VM* sender) {
    Msg* msg;

    for (msg = vm->inbox; msg < vm->inbox_write; ++msg) {
        if (sender == NULL || msg->sender == sender) {
            if (channel_id == 0 || channel_id == msg->channel_id >> 1) {
                return msg;
            }
        }
    }
    return NULL;
}

// block until there is a message in the queue
Msg* idris_recvMessage(VM* vm) {
    return idris_recvMessageFrom(vm, 0, NULL);
}

Msg* idris_recvMessageFrom(VM* vm, int channel_id, VM* sender) {
    Msg* msg;
    Msg* ret = malloc(sizeof(Msg));

    struct timespec timeout;
    int status;

    if (sender && sender->active == 0) { return NULL; } // No VM to receive from

    pthread_mutex_lock(&vm->inbox_block);
    msg = idris_getMessageFrom(vm, channel_id, sender);

    while (msg == NULL) {
//        printf("No message yet\n");
//        printf("Waiting [lock]...\n");
        timeout.tv_sec = time (NULL) + 3;
        timeout.tv_nsec = 0;
        status = pthread_cond_timedwait(&vm->inbox_waiting, &vm->inbox_block,
                               &timeout);
        (void)(status); //don't emit 'unused' warning
//        printf("Waiting [unlock]... %d\n", status);
        msg = idris_getMessageFrom(vm, channel_id, sender);
    }
    pthread_mutex_unlock(&vm->inbox_block);

    if (msg != NULL) {
        ret->msg = msg->msg;
        ret->sender = msg->sender;

        pthread_mutex_lock(&(vm->inbox_lock));

        // Slide everything down after the message in the inbox,
        // Move the inbox_write pointer down, and clear the value at the
        // end - O(n) but it's easier since the message from a specific
        // sender could be anywhere in the inbox

        for(;msg < vm->inbox_write; ++msg) {
            if (msg+1 != vm->inbox_end) {
                msg->sender = (msg + 1)->sender;
                msg->msg = (msg + 1)->msg;
            }
        }

        vm->inbox_write->msg = NULL;
        vm->inbox_write->sender = NULL;
        vm->inbox_write--;

        pthread_mutex_unlock(&(vm->inbox_lock));
    } else {
        fprintf(stderr, "No messages waiting");
        exit(-1);
    }

    return ret;
}
#endif

VAL idris_getMsg(Msg* msg) {
    return msg->msg;
}

VM* idris_getSender(Msg* msg) {
    return msg->sender;
}

int idris_getChannel(Msg* msg) {
    return msg->channel_id >> 1;
}

void idris_freeMsg(Msg* msg) {
    free(msg);
}

int idris_errno(void) {
    return errno;
}

char* idris_showerror(int err) {
    return strerror(err);
}

Con nullary_cons[256];

void init_nullaries(void) {
    int i;
    for(i = 0; i < 256; ++i) {
        Con * cl = nullary_cons + i;
<<<<<<< HEAD
	cl->hdr.sz = sizeof(*cl);
=======
        cl->hdr.sz = sizeof(*cl);
>>>>>>> 4c5c430e
        SETTY(cl, CT_CON);
        cl->tag = i;
    }
}

int __idris_argc;
char **__idris_argv;

int idris_numArgs(void) {
    return __idris_argc;
}

const char* idris_getArg(int i) {
    return __idris_argv[i];
}

void idris_disableBuffering(void) {
  setvbuf(stdin, NULL, _IONBF, 0);
  setvbuf(stdout, NULL, _IONBF, 0);
}

#ifndef SEL4
int idris_usleep(int usec) {
    struct timespec t;
    t.tv_sec = usec / 1000000;
    t.tv_nsec = (usec % 1000000) * 1000;

    return nanosleep(&t, NULL);
}
#endif // SEL4

void stackOverflow(void) {
  fprintf(stderr, "Stack overflow");
  exit(-1);
}<|MERGE_RESOLUTION|>--- conflicted
+++ resolved
@@ -225,11 +225,7 @@
         vm->heap.next += size;
         assert(vm->heap.next <= vm->heap.end);
         memset(ptr, 0, size);
-<<<<<<< HEAD
-	((Hdr*)ptr)->sz = isize;
-=======
         ((Hdr*)ptr)->sz = isize;
->>>>>>> 4c5c430e
 
 #ifdef HAS_PTHREAD
         if (lock) { // not message passing
@@ -278,12 +274,8 @@
 
 static VAL mkstrlen(VM* vm, const char * str, size_t len, int outer) {
     String * cl = allocStr(vm, len, outer);
-<<<<<<< HEAD
-    cl->_null = str == NULL;
-=======
     // hdr.u8 used to mark a null string
     cl->hdr.u8 = str == NULL;
->>>>>>> 4c5c430e
     memcpy(cl->str, str, len);
     return (VAL)cl;
 }
@@ -428,31 +420,6 @@
         return;
     }
     switch(GETTY(v)) {
-<<<<<<< HEAD
-    case CT_CON: {
-  	  Con * cl = (Con*)v;
-	  printf("%d[", (int)TAG(cl));
-	  for(i = 0; i < CARITY(cl); ++i) {
-              dumpVal(cl->args[i]);
-	  }
-	  printf("] ");
-    } break;
-    case CT_STRING: {
-        String * cl = (String*)v;
-        printf("STR[%s]", cl->str);
-    } break;
-    case CT_STROFFSET: {
-        StrOffset * cl = (StrOffset*)v;
-        printf("OFFSET[");
-        dumpVal((VAL)cl->base);
-        printf("]");
-    } break;
-    case CT_FWD: {
-        Fwd * cl = (Fwd*)v;
-        printf("CT_FWD ");
-        dumpVal((VAL)cl->fwd);
-    } break;
-=======
     case CT_CON:
         {
             Con * cl = (Con*)v;
@@ -484,7 +451,6 @@
             dumpVal((VAL)cl->fwd);
         }
         break;
->>>>>>> 4c5c430e
     default:
         printf("val");
     }
@@ -684,11 +650,7 @@
 
         while(root!=NULL && !ISSTR(root)) { // find the root, carry on.
                               // In theory, at most one step here!
-<<<<<<< HEAD
-	    offset += root->offset;
-=======
             offset += root->offset;
->>>>>>> 4c5c430e
             root = (StrOffset*)root->base;
         }
 
@@ -717,11 +679,7 @@
         memcpy(cl->str+1, xstr, xlen);
     } else {
         char *init = idris_utf8_fromChar(xval);
-<<<<<<< HEAD
-	size_t ilen = strlen(init);
-=======
         size_t ilen = strlen(init);
->>>>>>> 4c5c430e
         int newlen = ilen + xlen;
         cl = allocStr(vm, newlen, 0);
         memcpy(cl->str, init, ilen);
@@ -792,11 +750,7 @@
     int i;
     cl = allocArrayF(vm, size, 0);
     for(i=0; i<size; ++i) {
-<<<<<<< HEAD
-	cl->array[i] = def;
-=======
         cl->array[i] = def;
->>>>>>> 4c5c430e
     }
     return (VAL)cl;
 }
@@ -909,43 +863,25 @@
     switch(GETTY(x)) {
     case CT_CDATA:
         cl = MKCDATAc(vm, GETCDATA(x));
-<<<<<<< HEAD
-	break;
-    case CT_BIGINT:
-        cl = MKBIGMc(vm, GETMPZ(x));
-	break;
-=======
         break;
     case CT_BIGINT:
         cl = MKBIGMc(vm, GETMPZ(x));
         break;
->>>>>>> 4c5c430e
     case CT_CON:
         ar = CARITY(x);
         if (ar == 0 && CTAG(x) < 256) { // globally allocated
             cl = x;
         } else {
-<<<<<<< HEAD
-	    Con * c = allocConF(vm, CTAG(x), ar, 1);
-	    copyArray(vm, c->args, ((Con*)x)->args, ar);
-	    cl = (VAL)c;
-=======
             Con * c = allocConF(vm, CTAG(x), ar, 1);
             copyArray(vm, c->args, ((Con*)x)->args, ar);
             cl = (VAL)c;
->>>>>>> 4c5c430e
         }
         break;
     case CT_ARRAY: {
         size_t len = CELEM(x);
         Array * a = allocArrayF(vm, len, 1);
-<<<<<<< HEAD
-	copyArray(vm, a->array, ((Array*)x)->array, len);
-	cl = (VAL)a;
-=======
         copyArray(vm, a->array, ((Array*)x)->array, len);
         cl = (VAL)a;
->>>>>>> 4c5c430e
     } break;
     case CT_STRING:
     case CT_FLOAT:
@@ -1188,11 +1124,7 @@
     int i;
     for(i = 0; i < 256; ++i) {
         Con * cl = nullary_cons + i;
-<<<<<<< HEAD
-	cl->hdr.sz = sizeof(*cl);
-=======
         cl->hdr.sz = sizeof(*cl);
->>>>>>> 4c5c430e
         SETTY(cl, CT_CON);
         cl->tag = i;
     }
