--- conflicted
+++ resolved
@@ -22,11 +22,8 @@
 import Idris.Parser (loadModule)
 import Idris.Delaborate (pshow)
 import Idris.AbsSyntax
-<<<<<<< HEAD
 import Idris.IdrisDoc
-=======
 import Idris.Output
->>>>>>> 38201105
 
 import IRTS.System
 
