--- conflicted
+++ resolved
@@ -192,7 +192,6 @@
                                            exitWith (ExitFailure 1)
 
 -- | Build a package with a sythesized main function that runs the tests
-<<<<<<< HEAD
 testPkg :: [Opt]    -- ^ Command line options
         -> FilePath -- ^ Path to iPKG File.
         -> IO ()
@@ -203,7 +202,7 @@
     m_ist <- inPkgDir pkgdesc $ do
       make (makefile pkgdesc)
       -- Get a temporary file to save the tests' source in
-      (tmpn, tmph) <- tempIdr
+      (tmpn, tmph) <- tempfile ".idr"
       hPutStrLn tmph $
         "module Test_______\n" ++
         concat ["import " ++ show m ++ "\n"
@@ -214,7 +213,7 @@
         concat [show t ++ "\n            "
                | t <- idris_tests pkgdesc]
       hClose tmph
-      (tmpn', tmph') <- tempfile
+      (tmpn', tmph') <- tempfile ""
       hClose tmph'
       let popts = (Filename tmpn : NoREPL : Verbose : Output tmpn' : idris_opts pkgdesc)
       case mergeOptions copts popts of
@@ -233,43 +232,6 @@
         case errSpan ist of
           Just _ -> exitWith (ExitFailure 1)
           _      -> return ()
-      where
-        tempIdr :: IO (FilePath, Handle)
-        tempIdr = do dir <- getTemporaryDirectory
-                     openTempFile (normalise dir) "idristests.idr"
-=======
-testPkg :: FilePath -> IO ()
-testPkg fp
-     = do pkgdesc <- parseDesc fp
-          ok <- mapM (testLib True (pkgname pkgdesc)) (libdeps pkgdesc)
-          when (and ok) $
-            do m_ist <- inPkgDir pkgdesc $
-                          do make (makefile pkgdesc)
-                             -- Get a temporary file to save the tests' source in
-                             (tmpn, tmph) <- tempfile ".idr"
-                             hPutStrLn tmph $
-                               "module Test_______\n" ++
-                               concat ["import " ++ show m ++ "\n"
-                                       | m <- modules pkgdesc] ++
-                               "namespace Main\n" ++
-                               "  main : IO ()\n" ++
-                               "  main = do " ++
-                               concat [show t ++ "\n            "
-                                       | t <- idris_tests pkgdesc]
-                             hClose tmph
-                             (tmpn', tmph') <- tempfile ""
-                             hClose tmph'
-                             m_ist <- idris (Filename tmpn : NoREPL : Verbose : Output tmpn' : idris_opts pkgdesc)
-                             rawSystem tmpn' []
-                             return m_ist
-               case m_ist of
-                 Nothing -> exitWith (ExitFailure 1)
-                 Just ist -> do
-                    -- Quit with error code if problem building
-                    case errSpan ist of
-                      Just _ -> exitWith (ExitFailure 1)
-                      _      -> return ()
->>>>>>> 13045109
 
 -- | Do the act of installation for a package.
 installPkg :: PkgDesc -> IO ()
