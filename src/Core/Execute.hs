--- conflicted
+++ resolved
@@ -22,384 +22,13 @@
 import Control.Monad.Trans.Error
 import Control.Monad
 import Data.Maybe
-<<<<<<< HEAD
-=======
 import Data.Bits
->>>>>>> 9054e623
 import qualified Data.Map as M
 
 import Foreign.LibFFI
 import Foreign.C.String
 import Foreign.Marshal.Alloc (free)
 import Foreign.Ptr
-<<<<<<< HEAD
-
-import System.IO
-
-
-data Lazy = Delayed ExecEnv Context Term | Forced ExecVal deriving Show
-
-data ExecState = ExecState { exec_thunks :: M.Map Int Lazy -- ^ Thunks - the result of evaluating "lazy" or calling lazy funcs
-                           , exec_next_thunk :: Int -- ^ Ensure thunk key uniqueness
-                           , exec_implicits :: Ctxt [PArg] -- ^ Necessary info on laziness from idris monad
-                           , exec_dynamic_libs :: [DynamicLib] -- ^ Dynamic libs from idris monad
-                           }
-
-data ExecVal = EP NameType Name ExecVal
-             | EV Int
-             | EBind Name (Binder ExecVal) (ExecVal -> Exec ExecVal)
-             | EApp ExecVal ExecVal
-             | EType UExp
-             | EErased
-             | EConstant Const
-             | forall a. EPtr (Ptr a)
-             | EThunk Int
-             | EHandle Handle
-
-instance Show ExecVal where
-  show (EP _ n _)       = show n
-  show (EV i)           = "!!V" ++ show i ++ "!!"
-  show (EBind n b body) = "EBind " ++ show b ++ " <<fn>>"
-  show (EApp e1 e2)     = show e1 ++ " (" ++ show e2 ++ ")"
-  show (EType _)        = "Type"
-  show EErased          = "[__]"
-  show (EConstant c)    = show c
-  show (EPtr p)         = "<<ptr " ++ show p ++ ">>"
-  show (EThunk i)       = "<<thunk " ++ show i ++ ">>"
-  show (EHandle h)      = "<<handle " ++ show h ++ ">>"
-
-toTT :: ExecVal -> Exec Term
-toTT (EP nt n ty) = (P nt n) <$> (toTT ty)
-toTT (EV i) = return $ V i
-toTT (EBind n b body) = do body' <- body $ EP Bound n EErased
-                           b' <- fixBinder b
-                           Bind n b' <$> toTT body'
-    where fixBinder (Lam t)       = Lam   <$> toTT t
-          fixBinder (Pi t)        = Pi    <$> toTT t
-          fixBinder (Let t1 t2)   = Let   <$> toTT t1 <*> toTT t2
-          fixBinder (NLet t1 t2)  = NLet  <$> toTT t1 <*> toTT t2
-          fixBinder (Hole t)      = Hole  <$> toTT t
-          fixBinder (GHole t)     = GHole <$> toTT t
-          fixBinder (Guess t1 t2) = Guess <$> toTT t1 <*> toTT t2
-          fixBinder (PVar t)      = PVar  <$> toTT t
-          fixBinder (PVTy t)      = PVTy  <$> toTT t
-toTT (EApp e1 e2) = do e1' <- toTT e1
-                       e2' <- toTT e2
-                       return $ App e1' e2'
-toTT (EType u) = return $ TType u
-toTT EErased = return Erased
-toTT (EConstant c) = return (Constant c)
-toTT (EThunk i) = return (P (DCon 0 0) (MN i "THUNK") Erased) --(force i) >>= toTT
-toTT (EHandle _) = return Erased
-
-unApplyV :: ExecVal -> (ExecVal, [ExecVal])
-unApplyV tm = ua [] tm
-    where ua args (EApp f a) = ua (a:args) f
-          ua args t = (t, args)
-
-mkEApp :: ExecVal -> [ExecVal] -> ExecVal
-mkEApp f [] = f
-mkEApp f (a:args) = mkEApp (EApp f a) args
-
-initState :: Idris ExecState
-initState = do ist <- getIState
-               return $ ExecState M.empty 0 (idris_implicits ist) (idris_dynamic_libs ist)
-
-type Exec = ErrorT String (StateT ExecState IO)
-
-runExec :: Exec a -> ExecState -> IO (Either String a)
-runExec ex st = fst <$> runStateT (runErrorT ex) st
-
-getExecState :: Exec ExecState
-getExecState = lift get
-
-putExecState :: ExecState -> Exec ()
-putExecState = lift . put
-
-execFail :: String -> Exec a
-execFail = throwError
-
-execIO :: IO a -> Exec a
-execIO = lift . lift
-
-delay :: ExecEnv -> Context -> Term -> Exec ExecVal
-delay env ctxt tm =
-    do st <- getExecState
-       let i = exec_next_thunk st
-       putExecState $ st { exec_thunks = M.insert i (Delayed env ctxt tm) (exec_thunks st)
-                         , exec_next_thunk = exec_next_thunk st + 1
-                         }
-       return $ EThunk i
-
-force :: Int -> Exec ExecVal
-force i = do st <- getExecState
-             case M.lookup i (exec_thunks st) of
-               Just (Delayed env ctxt tm) -> do tm' <- doExec env ctxt tm
-                                                case tm' of
-                                                  EThunk i ->
-                                                      do res <- force i
-                                                         update res i
-                                                         return res
-                                                  _ -> do update tm' i
-                                                          return tm'
-               Just (Forced tm) -> return tm
-               Nothing -> execFail "Tried to exec non-existing thunk. This is a bug!"
-    where update :: ExecVal -> Int -> Exec ()
-          update tm i = do est <- getExecState
-                           putExecState $ est { exec_thunks = M.insert i (Forced tm) (exec_thunks est) }
-
-tryForce :: ExecVal -> Exec ExecVal
-tryForce (EThunk i) = force i
-tryForce tm = return tm
-
-debugThunks :: Exec ()
-debugThunks = do st <- getExecState
-                 execIO $ putStrLn (take 4000 (show (exec_thunks st)))
-
-execute :: Term -> Idris Term
-execute tm = do est <- initState
-                ctxt <- getContext
-                res <- lift $ flip runExec est $ do res <- doExec [] ctxt tm
-                                                    toTT res
-                case res of
-                  Left err -> fail err
-                  Right tm' -> return tm'
-
-ioWrap :: ExecVal -> ExecVal
-ioWrap tm = mkEApp (EP (DCon 0 2) (UN "prim__IO") EErased) [EErased, tm]
-
-ioUnit :: ExecVal
-ioUnit = ioWrap (EP Ref unitCon EErased)
-
-type ExecEnv = [(Name, ExecVal)]
-
-doExec :: ExecEnv -> Context -> Term -> Exec ExecVal
-doExec env ctxt p@(P Ref n ty) =
-    do let val = lookupDef n ctxt
-       case val of
-         [Function _ tm] -> doExec env ctxt tm
-         [TyDecl _ _] -> return (EP Ref n EErased) -- abstract def
-         [Operator tp arity op] -> return (EP Ref n EErased) -- will be special-cased later
-         [CaseOp _ _ _ _ _ [] (STerm tm) _ _] -> -- nullary fun
-             doExec env ctxt tm
-         [CaseOp _ _ _ _ _ ns sc _ _] -> return (EP Ref n EErased)
-         thing -> trace (take 200 $ "got to " ++ show thing ++ " lookup up " ++ show n) $ undefined
-doExec env ctxt p@(P Bound n ty) =
-  case lookup n env of
-    Nothing -> execFail "not found"
-    Just tm -> return tm
-doExec env ctxt (P (DCon a b) n _) = return (EP (DCon a b) n EErased)
-doExec env ctxt (P (TCon a b) n _) = return (EP (TCon a b) n EErased)
-doExec env ctxt v@(V i) | i < length env = return (snd (env !! i))
-                        | otherwise      = execFail "env too small"
-doExec env ctxt (Bind n (Let t v) body) = do v' <- doExec env ctxt v
-                                             doExec ((n, v'):env) ctxt body
-doExec env ctxt (Bind n (NLet t v) body) = trace "NLet" $ undefined
-doExec env ctxt tm@(Bind n b body) = return $
-                                     EBind n (fmap (\_->EErased) b)
-                                           (\arg -> doExec ((n, arg):env) ctxt body)
-doExec env ctxt a@(App _ _) = execApp env ctxt (unApply a)
-doExec env ctxt (Constant c) = return (EConstant c)
-doExec env ctxt (Proj tm i) = let (x, xs) = unApply tm in
-                              doExec env ctxt ((x:xs) !! i)
-doExec env ctxt Erased = return EErased
-doExec env ctxt Impossible = fail "Tried to execute an impossible case"
-doExec env ctxt (TType u) = return (EType u)
-
-execApp :: ExecEnv -> Context -> (Term, [Term]) -> Exec ExecVal
-execApp env ctxt (f, args) = do newF <- doExec env ctxt f
-                                laziness <- (++ repeat False) <$> (getLaziness newF)
-                                newArgs <- mapM argExec (zip args laziness)
-                                execApp' env ctxt newF newArgs
-    where getLaziness (EP _ (UN "lazy") _) = return [False, True]
-          getLaziness (EP _ n _) = do est <- getExecState
-                                      let argInfo = exec_implicits est
-                                      case lookupCtxtName n argInfo of
-                                        [] -> return (repeat False)
-                                        [ps] -> return $ map lazyarg (snd ps)
-                                        many -> execFail $ "Ambiguous " ++ show n ++ ", found " ++ (take 200 $ show many)
-          getLaziness _ = return (repeat False) -- ok due to zip above
-          argExec :: (Term, Bool) -> Exec ExecVal
-          argExec (tm, False) = doExec env ctxt tm
-          argExec (tm, True) = delay env ctxt tm
-
-
-execApp' :: ExecEnv -> Context -> ExecVal -> [ExecVal] -> Exec ExecVal
-execApp' env ctxt v [] = return v -- no args is just a constant! can result from function calls
-execApp' env ctxt (EP _ (UN "unsafePerformIO") _) (ty:action:rest) | (prim__IO, [_, v]) <- unApplyV action =
-    execApp' env ctxt v rest
-
-execApp' env ctxt (EP _ (UN "io_bind") _) args@(_:_:v:k:rest) | (prim__IO, [_, v']) <- unApplyV v =
-    do v'' <- tryForce v'
-       res <- execApp' env ctxt k [v''] >>= tryForce
-       execApp' env ctxt res rest
-execApp' env ctxt con@(EP _ (UN "io_return") _) args@(tp:v:rest) =
-    do v' <- tryForce v
-       execApp' env ctxt (mkEApp con [tp, v']) rest
-
--- Special cases arising from not having access to the C RTS in the interpreter
-execApp' env ctxt (EP _ (UN "mkForeign") _) (_:fn:EConstant (Str arg):rest)
-    | Just (FFun "putStr" _ _) <- foreignFromTT fn = do execIO (putStr arg)
-                                                        execApp' env ctxt ioUnit rest
-execApp' env ctxt (EP _ (UN "mkForeign") _) (_:fn:EConstant (Str f):EConstant (Str mode):rest)
-    | Just (FFun "fileOpen" _ _) <- foreignFromTT fn = do m <- case mode of
-                                                                 "r" -> return ReadMode
-                                                                 "w" -> return WriteMode
-                                                                 "a" -> return AppendMode
-                                                                 "rw" -> return ReadWriteMode
-                                                                 "wr" -> return ReadWriteMode
-                                                                 "r+" -> return ReadWriteMode
-                                                                 _ -> execFail ("Invalid mode for " ++ f ++ ": " ++ mode)
-                                                          h <- execIO $ openFile f m
-                                                          execApp' env ctxt (ioWrap (EHandle h)) rest
-
-execApp' env ctxt (EP _ (UN "mkForeign") _) (_:fn:(EHandle h):rest)
-    | Just (FFun "fileEOF" _ _) <- foreignFromTT fn = do eofp <- execIO $ hIsEOF h
-                                                         let res = ioWrap (EConstant (I $ if eofp then 1 else 0))
-                                                         execApp' env ctxt res rest
-
-execApp' env ctxt (EP _ (UN "mkForeign") _) (_:fn:(EHandle h):rest)
-    | Just (FFun "fileClose" _ _) <- foreignFromTT fn = do execIO $ hClose h
-                                                           execApp' env ctxt ioUnit rest
-
-
-execApp' env ctxt f@(EP _ (UN "mkForeign") _) args@(ty:fn:xs) | Just (FFun _ argTs retT) <- foreignFromTT fn
-                                                              , length xs >= length argTs =
-    do res <- stepForeign (ty:fn:take (length argTs) xs)
-       case res of
-         Nothing -> fail "Could not call foreign function"
-         Just r -> return (mkEApp r (drop (length argTs) xs))
-                                                             | otherwise = return (mkEApp f args)
-
-execApp' env ctxt f@(EP _ n _) args =
-    do let val = lookupDef n ctxt
-       case val of
-         [Function _ tm] -> fail "should already have been eval'd"
-         [TyDecl nt ty] -> return $ mkEApp f args
-         [Operator tp arity op] ->
-             if length args >= arity
-               then do args' <- mapM tryForce $ take arity args
-                       case getOp n args' of
-                         Just res -> do r <- res
-                                        execApp' env ctxt r (drop arity args)
-                         Nothing -> return (mkEApp f args)
-               else return (mkEApp f args)
-         [CaseOp _ _ _ _ _ [] (STerm tm) _ _] -> -- nullary fun
-             do rhs <- doExec env ctxt tm
-                execApp' env ctxt rhs args
-         [CaseOp _ _ _ _ _  ns sc _ _] ->
-             do res <- execCase env ctxt ns sc args
-                return $ fromMaybe (mkEApp f args) res
-         thing -> return $ mkEApp f args
-    where getOp :: Name -> [ExecVal] -> Maybe (Exec ExecVal)
-          getOp (UN "prim__addInt") [EConstant (I i1), EConstant (I i2)] =
-              primRes I (i1 + i2)
-          getOp (UN "prim__charToInt") [EConstant (Ch c)] =
-              primRes I (fromEnum c)
-          getOp (UN "prim__concat") [EConstant (Str s1), EConstant (Str s2)] =
-              primRes Str (s1 ++ s2)
-          getOp (UN "prim__eqChar") [EConstant (Ch c1), EConstant (Ch c2)] =
-              primResBool (c1 == c2)
-          getOp (UN "prim__eqInt") [EConstant (I i1), EConstant (I i2)] =
-              primResBool (i1 == i2)
-          getOp (UN "prim__eqString") [EConstant (Str s1), EConstant (Str s2)] =
-              primResBool (s1 == s2)
-          getOp (UN "prim__intToFloat") [EConstant (I i)] =
-              primRes Fl (fromRational (toRational i))
-          getOp (UN "prim__intToStr") [EConstant (I i)] =
-              primRes Str (show i)
-          getOp (UN "prim__ltInt") [EConstant (I i1), EConstant (I i2)] =
-              primResBool (i1 < i2)
-          getOp (UN "prim__mulBigInt") [EConstant (BI i1), EConstant (BI i2)] =
-              primRes BI (i1 * i2)
-          getOp (UN "prim__mulFloat") [EConstant (Fl i1), EConstant (Fl i2)] =
-              primRes Fl (i1 * i2)
-          getOp (UN "prim__mulInt") [EConstant (I i1), EConstant (I i2)] =
-              primRes I (i1 * i2)
-          getOp (UN "prim__readString") [EP _ (UN "prim__stdin") _] =
-              Just $ do line <- execIO getLine
-                        return (EConstant (Str line))
-          getOp (UN "prim__readString") [EHandle h] =
-              Just $ do contents <- execIO $ hGetLine h
-                        return (EConstant (Str contents))
-          getOp (UN "prim__strCons") [EConstant (Ch c), EConstant (Str s)] =
-              primRes Str (c:s)
-          getOp (UN "prim__strHead") [EConstant (Str (c:s))] =
-              primRes Ch c
-          getOp (UN "prim__strRev") [EConstant (Str s)] =
-              primRes Str (reverse s)
-          getOp (UN "prim__strTail") [EConstant (Str (c:s))] =
-              primRes Str s
-          getOp (UN "prim__subFloat") [EConstant (Fl i1), EConstant (Fl i2)] =
-              primRes Fl (i1 - i2)
-          getOp (UN "prim__subInt") [EConstant (I i1), EConstant (I i2)] =
-              primRes I (i1 - i2)
-          getOp n args = trace ("No prim " ++ show n ++ " for " ++ take 1000 (show args)) Nothing
-
-          primRes :: (a -> Const) -> a -> Maybe (Exec ExecVal)
-          primRes constr = Just . return . EConstant . constr
-
-          primResBool :: Bool -> Maybe (Exec ExecVal)
-          primResBool b = primRes I (if b then 1 else 0)
-
-execApp' env ctxt bnd@(EBind n b body) (arg:args) = do ret <- body arg
-                                                       let (f', as) = unApplyV ret
-                                                       execApp' env ctxt f' (as ++ args)
-execApp' env ctxt (EThunk i) args = do f <- force i
-                                       execApp' env ctxt f args
-execApp' env ctxt app@(EApp _ _) args2 | (f, args1) <- unApplyV app = execApp' env ctxt f (args1 ++ args2)
-execApp' env ctxt f args = return (mkEApp f args)
-
-
-
-
-
--- | Overall wrapper for case tree execution. If there are enough arguments, it takes them,
--- evaluates them, then begins the checks for matching cases.
-execCase :: ExecEnv -> Context -> [Name] -> SC -> [ExecVal] -> Exec (Maybe ExecVal)
-execCase env ctxt ns sc args =
-    let arity = length ns in
-    if arity <= length args
-    then do let amap = zip ns args
-            caseRes <- execCase' env ctxt amap sc
-            case caseRes of
-              Just res -> Just <$> execApp' (map (\(n, tm) -> (n, tm)) amap ++ env) ctxt res (drop arity args)
-              Nothing -> return Nothing
-    else return Nothing
-
--- | Take bindings and a case tree and examines them, executing the matching case if possible.
-execCase' :: ExecEnv -> Context -> [(Name, ExecVal)] -> SC -> Exec (Maybe ExecVal)
-execCase' env ctxt amap (UnmatchedCase _) = return Nothing
-execCase' env ctxt amap (STerm tm) =
-    Just <$> doExec (map (\(n, v) -> (n, v)) amap ++ env) ctxt tm
-execCase' env ctxt amap (Case n alts) | Just tm <- lookup n amap =
-    do tm' <- tryForce tm
-       case chooseAlt tm' alts of
-         Just (newCase, newBindings) ->
-             let amap' = newBindings ++ (filter (\(x,_) -> not (elem x (map fst newBindings))) amap) in
-             execCase' env ctxt amap' newCase
-         Nothing -> return Nothing
-
-chooseAlt :: ExecVal -> [CaseAlt] -> Maybe (SC, [(Name, ExecVal)])
-chooseAlt _ (DefaultCase sc : alts) = Just (sc, [])
-chooseAlt (EConstant c) (ConstCase c' sc : alts) | c == c' = Just (sc, [])
-chooseAlt tm (ConCase n i ns sc : alts) | ((EP _ cn _), args) <- unApplyV tm
-                                        , cn == n = Just (sc, zip ns args)
-                                        | otherwise = chooseAlt tm alts
-chooseAlt tm (_:alts) = chooseAlt tm alts
-chooseAlt _ [] = Nothing
-
-
-
-
-data FTy = FInt | FFloat | FChar | FString | FPtr | FUnit deriving (Show, Read)
-
-idrisType :: FTy -> ExecVal
-idrisType FUnit = EP Ref unitTy EErased
-idrisType ft = EConstant (idr ft)
-    where idr FInt = IType
-          idr FFloat = FlType
-=======
 
 import System.IO
 
@@ -804,16 +433,11 @@
 idrisType ft = EConstant (idr ft)
     where idr (FInt ty) = intTyToConst ty
           idr FDouble = FlType
->>>>>>> 9054e623
           idr FChar = ChType
           idr FString = StrType
           idr FPtr = PtrType
 
-<<<<<<< HEAD
-data Foreign = FFun String [FTy] FTy deriving Show
-=======
 data Foreign = FFun String [FType] FType deriving Show
->>>>>>> 9054e623
 
 
 call :: Foreign -> [ExecVal] -> Exec (Maybe ExecVal)
@@ -823,13 +447,6 @@
          Nothing -> return Nothing
          Just f -> do res <- call' f args retType
                       return . Just . ioWrap $ res
-<<<<<<< HEAD
-    where call' :: ForeignFun -> [ExecVal] -> FTy -> Exec ExecVal
-          call' (Fun _ h) args FInt = do res <- execIO $ callFFI h retCInt (prepArgs args)
-                                         return (EConstant (I (fromIntegral res)))
-          call' (Fun _ h) args FFloat = do res <- execIO $ callFFI h retCDouble (prepArgs args)
-                                           return (EConstant (Fl (realToFrac res)))
-=======
     where call' :: ForeignFun -> [ExecVal] -> FType -> Exec ExecVal
           call' (Fun _ h) args (FInt ITNative) = do res <- execIO $ callFFI h retCInt (prepArgs args)
                                                     return (EConstant (I (fromIntegral res)))
@@ -843,7 +460,6 @@
                                                 return (EConstant (B64 (fromIntegral res)))
           call' (Fun _ h) args FDouble = do res <- execIO $ callFFI h retCDouble (prepArgs args)
                                             return (EConstant (Fl (realToFrac res)))
->>>>>>> 9054e623
           call' (Fun _ h) args FChar = do res <- execIO $ callFFI h retCChar (prepArgs args)
                                           return (EConstant (Ch (castCCharToChar res)))
           call' (Fun _ h) args FString = do res <- execIO $ callFFI h retCString (prepArgs args)
@@ -860,13 +476,10 @@
 
           prepArgs = map prepArg
           prepArg (EConstant (I i)) = argCInt (fromIntegral i)
-<<<<<<< HEAD
-=======
           prepArg (EConstant (B8 i)) = argCChar (fromIntegral i)
           prepArg (EConstant (B16 i)) = argCWchar (fromIntegral i)
           prepArg (EConstant (B32 i)) = argCInt (fromIntegral i)
           prepArg (EConstant (B64 i)) = argCLong (fromIntegral i)
->>>>>>> 9054e623
           prepArg (EConstant (Fl f)) = argCDouble (realToFrac f)
           prepArg (EConstant (Ch c)) = argCChar (castCharToCChar c) -- FIXME - castCharToCChar only safe for first 256 chars
           prepArg (EConstant (Str s)) = argString s
@@ -884,13 +497,6 @@
                            return $ FFun name argFTy retFTy
                     _ -> trace "failed to construct ffun" Nothing
 
-<<<<<<< HEAD
-getFTy :: ExecVal -> Maybe FTy
-getFTy (EP _ (UN t) _) =
-    case t of
-      "FInt"    -> Just FInt
-      "FFloat"  -> Just FFloat
-=======
 getFTy :: ExecVal -> Maybe FType
 getFTy (EApp (EP _ (UN "FIntT") _) (EP _ (UN intTy) _)) =
     case intTy of
@@ -903,7 +509,6 @@
 getFTy (EP _ (UN t) _) =
     case t of
       "FFloat"  -> Just FDouble
->>>>>>> 9054e623
       "FChar"   -> Just FChar
       "FString" -> Just FString
       "FPtr"    -> Just FPtr
