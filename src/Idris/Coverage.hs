{-# LANGUAGE PatternGuards #-}

module Idris.Coverage where

import Core.TT
import Core.Evaluate
import Core.CaseTree

import Idris.AbsSyntax
import Idris.Delaborate
import Idris.Error

import Data.List
import Data.Either
import Data.Maybe
import Debug.Trace

import Control.Monad.State

mkPatTm :: PTerm -> Idris Term
mkPatTm t = do i <- getIState
               let timp = addImpl' True [] [] i t
               evalStateT (toTT timp) 0
  where
    toTT (PRef _ n) = do i <- lift getIState
                         case lookupDef n (tt_ctxt i) of
                              [TyDecl nt _] -> return $ P nt n Erased
                              _ -> return $ P Ref n Erased
    toTT (PApp _ t args) = do t' <- toTT t
                              args' <- mapM (toTT . getTm) args
                              return $ mkApp t' args'
    toTT _ = do v <- get
                put (v + 1)
                return (P Bound (MN v "imp") Erased) 

<<<<<<< HEAD
mkPTerm :: Name -> [TT Name] -> Idris PTerm
mkPTerm f args = do i <- getIState
                    let fapp = mkApp (P Bound f Erased) (map eraseName args)
                    return $ delab i fapp
  where eraseName (App f a) = App (eraseName f) (eraseName a)
        eraseName (P _ (MN _ _) _) = Erased
        eraseName t                = t

gm :: Name -> [TT Name] -> SC -> Idris ([PTerm], [PTerm])
gm fn args (Case n alts) = do m <- mapM (gmAlt fn args n) alts
                              let (got, missing) = unzip m
                              return (concat got, concat missing)
gm fn args (STerm tm)    = do logLvl 3 ("Covered: " ++ show args)
                              t <- mkPTerm fn args
                              return ([t], [])
gm fn args ImpossibleCase = do logLvl 3 ("Impossible: " ++ show args)
                               t <- mkPTerm fn args
                               return ([], [])
gm fn args (UnmatchedCase _) = do logLvl 3 ("Missing: " ++ show args)
                                  t <- mkPTerm fn args
                                  return ([], [t])

gmAlt fn args n (ConCase cn t cargs sc)
   = do let args' = map (subst n (mkApp (P Bound cn Erased)
                                        (map (\x -> P Bound x Erased) cargs))) 
                        args
        gm fn args' sc
gmAlt fn args n (ConstCase c sc)
   = do let args' = map (subst n (Constant c)) args
        gm fn args' sc
gmAlt fn args n (DefaultCase sc)
   = do gm fn args sc

getDefault (DefaultCase sc : _) = sc
getDefault (_ : cs) = getDefault cs
getDefault [] = UnmatchedCase ""

dropDefault (DefaultCase sc : rest) = dropDefault rest
dropDefault (c : cs) = c : dropDefault cs
dropDefault [] = [] 

expandTree :: SC -> Idris SC
expandTree (Case n alts) = do i <- getIState
                              as <- expandAlts i (dropDefault alts) 
                                                 (getDefault alts)
                              alts' <- mapM expandTreeA as
                              return (Case n alts')
    where expandTreeA (ConCase n i ns sc) = do sc' <- expandTree sc
                                               return (ConCase n i ns sc')
          expandTreeA (ConstCase i sc) = do sc' <- expandTree sc
                                            return (ConstCase i sc')
          expandTreeA (DefaultCase sc) = do sc' <- expandTree sc
                                            return (DefaultCase sc')
expandTree t = return t

expandAlts :: IState -> [CaseAlt] -> SC -> Idris [CaseAlt]
expandAlts i all@(ConstCase c _ : alts) def
    = return $ all ++ [DefaultCase def]
expandAlts i all@(ConCase n _ _ _ : alts) def
    | (TyDecl c@(DCon _ arity) ty : _) <- lookupDef n (tt_ctxt i)
         = do let tyn = getTy n (tt_ctxt i)
              case lookupCtxt tyn (idris_datatypes i) of
                  (TI ns _ _: _) -> do let ps = map mkPat ns
                                       return $ addAlts ps (altsFor all) all
                  _ -> return all
  where
    altsFor [] = []
    altsFor (ConCase n _ _ _ : alts) = n : altsFor alts
    altsFor (_ : alts) = altsFor alts

    addAlts [] got alts = alts
    addAlts ((n, arity) : ps) got alts
        | n `elem` got = addAlts ps got alts
        | otherwise = addAlts ps got (alts ++ 
                             [ConCase n (-1) (argList arity) def])

    argList i = take i (map (\x -> (MN x "ign")) [0..])

    getTy n ctxt 
      = case lookupTy n ctxt of
            (t : _) -> case unApply (getRetTy t) of
                        (P _ tyn _, _) -> tyn
                        x -> error $ "Can't happen getTy 1 " ++ show (n, x)
            _ -> error "Can't happen getTy 2"

    mkPat x = case lookupCtxt x (idris_implicits i) of
                    (pargs : _)
                       -> (x, length pargs)  
                    _ -> error "Can't happen - genAll"
expandAlts i alts def = return alts 
        


-- OLD STUFF: probably broken...

=======
>>>>>>> 9054e623
-- Given a list of LHSs, generate a extra clauses which cover the remaining
-- cases. The ones which haven't been provided are marked 'absurd' so that the
-- checker will make sure they can't happen.

-- This will only work after the given clauses have been typechecked and the
-- names are fully explicit!

genClauses :: FC -> Name -> [Term] -> [PClause] -> Idris [PTerm]
genClauses fc n xs given
   = do i <- getIState
        let lhss = map (getLHS i) xs
        let argss = transpose lhss
        let all_args = map (genAll i) argss
        logLvl 7 $ "COVERAGE of " ++ show n
        logLvl 10 $ show argss ++ "\n" ++ show all_args
        logLvl 10 $ "Original: \n" ++ 
             showSep "\n" (map (\t -> showImp True (delab' i t True)) xs)
        let parg = case lookupCtxt n (idris_implicits i) of
                        (p : _) -> p
                        _ -> repeat (pexp Placeholder)
        let tryclauses = mkClauses parg all_args
        logLvl 2 $ show (length tryclauses) ++ " initially to check"
        let new = mnub i $ filter (noMatch i) tryclauses
        logLvl 1 $ show (length new) ++ " clauses to check for impossibility"
        logLvl 7 $ "New clauses: \n" ++ showSep "\n" (map (showImp True) new)
--           ++ " from:\n" ++ showSep "\n" (map (showImp True) tryclauses) 
        return new
--         return (map (\t -> PClause n t [] PImpossible []) new)
  where getLHS i term 
            | (f, args) <- unApply term = map (\t -> delab' i t True) args
            | otherwise = []

        lhsApp (PClause _ _ l _ _ _) = l
        lhsApp (PWith _ _ l _ _ _) = l

        mnub i [] = []
        mnub i (x : xs) = 
            if (any (\t -> case matchClause i x t of
                                Right _ -> True
                                Left _ -> False) xs) then mnub i xs 
                                                     else x : mnub i xs

        noMatch i tm = all (\x -> case matchClause i (delab' i x True) tm of
                                          Right _ -> False
                                          Left miss -> True) xs 


        mkClauses :: [PArg] -> [[PTerm]] -> [PTerm]
        mkClauses parg args
            | all (== [Placeholder]) args = []
        mkClauses parg args
            = do args' <- mkArg args
                 let tm = PApp fc (PRef fc n) (zipWith upd args' parg)
                 return tm
          where
            mkArg :: [[PTerm]] -> [[PTerm]]
            mkArg [] = return []
            mkArg (a : as) = do a' <- a
                                as' <- mkArg as
                                return (a':as')

fnub xs = fnub' [] xs where
  fnub' acc (x : xs) | x `elem` acc = fnub' acc xs
                     | otherwise = fnub' (x : acc) xs
  fnub' acc [] = acc

-- FIXME: Just look for which one is the deepest, then generate all 
-- possibilities up to that depth.

genAll :: IState -> [PTerm] -> [PTerm]
genAll i args = case filter (/=Placeholder) $ concatMap otherPats (nub args) of
                    [] -> [Placeholder]
                    xs -> nub xs
  where 
    conForm (PApp _ (PRef fc n) _) = isConName n (tt_ctxt i)
    conForm (PRef fc n) = isConName n (tt_ctxt i)
    conForm _ = False

    otherPats :: PTerm -> [PTerm]
    otherPats o@(PRef fc n) = ops fc n [] o
    otherPats o@(PApp _ (PRef fc n) xs) = ops fc n xs o
    otherPats arg = return Placeholder 

    ops fc n xs o
        | (TyDecl c@(DCon _ arity) ty : _) <- lookupDef n (tt_ctxt i)
            = do xs' <- mapM otherPats (map getTm xs)
                 let p = PApp fc (PRef fc n) (zipWith upd xs' xs)
                 let tyn = getTy n (tt_ctxt i)
                 case lookupCtxt tyn (idris_datatypes i) of
                         (TI ns _ _ : _) -> p : map (mkPat fc) (ns \\ [n])
                         _ -> [p]
    ops fc n arg o = return Placeholder

    getTy n ctxt = case lookupTy n ctxt of
                          (t : _) -> case unApply (getRetTy t) of
                                        (P _ tyn _, _) -> tyn
                                        x -> error $ "Can't happen getTy 1 " ++ show (n, x)
                          _ -> error "Can't happen getTy 2"

    mkPat fc x = case lookupCtxt x (idris_implicits i) of
                      (pargs : _)
                         -> PApp fc (PRef fc x) (map (upd Placeholder) pargs)  
                      _ -> error "Can't happen - genAll"

upd p' p = p { getTm = p' }

-- Check if, in a given type n, the constructor cn : ty is strictly positive,
-- and update the context accordingly

checkPositive :: Name -> (Name, Type) -> Idris ()
checkPositive n (cn, ty) 
    = do let p = cp ty
         i <- getIState
         let tot = if p then Total (args ty) else Partial NotPositive
         let ctxt' = setTotal cn tot (tt_ctxt i)
         putIState (i { tt_ctxt = ctxt' })
         logLvl 5 $ "Constructor " ++ show cn ++ " is " ++ show tot
         addIBC (IBCTotal cn tot)
  where
    args t = [0..length (getArgTys t)-1]

    cp (Bind n (Pi aty) sc) = posArg aty && cp sc
    cp t = True

    posArg (Bind _ (Pi nty) sc)
        | (P _ n' _, args) <- unApply nty
            = n /= n' && posArg sc
    posArg t = True

calcProd :: IState -> FC -> Name -> [([Name], Term, Term)] -> Idris Totality
calcProd i fc topn pats 
    = cp topn pats []
   where
     -- every application of n must be in an argument of a coinductive 
     -- constructor, in every function reachable from here in the
     -- call graph.
     cp n pats done = do patsprod <- mapM (prodRec n done) pats
                         if (and patsprod) 
                            then return Productive
                            else return (Partial NotProductive)

     prodRec :: Name -> [Name] -> ([Name], Term, Term) -> Idris Bool
     prodRec n done _ | n `elem` done = return True
     prodRec n done (_, _, tm) = prod n done False tm 

     prod :: Name -> [Name] -> Bool -> Term -> Idris Bool
     prod n done ok ap@(App _ _)
        | (P _ (UN "lazy") _, [_, arg]) <- unApply ap = prod n done ok arg
        | (P nt f _, args) <- unApply ap
            = do recOK <- checkProdRec (n:done) f
                 let ctxt = tt_ctxt i
                 let [ty] = lookupTy f ctxt -- must exist!
                 let co = cotype nt f ty in
                     if (not recOK) then return False else
                       if f == topn 
                         then do argsprod <- mapM (prod n done co) args
                                 return (and (ok : argsprod) )
                         else do argsprod <- mapM (prod n done co) args
                                 return (and argsprod)
     prod n done ok (App f a) = liftM2 (&&) (prod n done False f) 
                                            (prod n done False a)
     prod n done ok (Bind _ (Let t v) sc) 
         = liftM2 (&&) (prod n done False v) (prod n done False v)
     prod n done ok (Bind _ b sc) = prod n done ok sc
     prod n done ok t = return True 
   
     checkProdRec :: [Name] -> Name -> Idris Bool
     checkProdRec done f 
        = case lookupCtxt f (idris_patdefs i) of
               [(def, _)] -> do ok <- mapM (prodRec f done) def
                                return (and ok)
               _ -> return True -- defined elsewhere, can't call topn

     cotype (DCon _ _) n ty 
        | (P _ t _, _) <- unApply (getRetTy ty)
            = case lookupCtxt t (idris_datatypes i) of
                   [TI _ True _] -> True
                   _ -> False
     cotype nt n ty = False

calcTotality :: [Name] -> FC -> Name -> [([Name], Term, Term)]
                -> Idris Totality
calcTotality path fc n pats 
    = do i <- getIState
         let opts = case lookupCtxt n (idris_flags i) of
                            [fs] -> fs
                            _ -> []
         case mapMaybe (checkLHS i) (map (\ (_, l, r) -> l) pats) of
            (failure : _) -> return failure
            _ -> if (Coinductive `elem` opts) 
                      then calcProd i fc n pats
                      else checkSizeChange n
  where
    checkLHS i (P _ fn _) 
        = case lookupTotal fn (tt_ctxt i) of
               [Partial _] -> return (Partial (Other [fn]))                
               _ -> Nothing
    checkLHS i (App f a) = mplus (checkLHS i f) (checkLHS i a)
    checkLHS _ _ = Nothing

checkTotality :: [Name] -> FC -> Name -> Idris Totality
checkTotality path fc n 
    | n `elem` path = return (Partial (Mutual (n : path)))
    | otherwise = do
        t <- getTotality n
        updateContext (simplifyCasedef n)
        ctxt <- getContext
        i <- getIState
        let opts = case lookupCtxt n (idris_flags i) of
                            [fs] -> fs
                            _ -> []
        t' <- case t of 
                Unchecked -> 
                    case lookupDef n ctxt of
                        [CaseOp _ _ _ _ pats _ _ _ _] -> 
                            do t' <- if AssertTotal `elem` opts
                                        then return $ Total []
                                        else calcTotality path fc n pats
                               setTotality n t'
                               addIBC (IBCTotal n t')
                            -- if it's not total, it can't reduce, to keep
                            -- typechecking decidable
                               case t' of
-- FIXME: Put this back when we can handle mutually recursive things
--                                  p@(Partial _) -> 
--                                      do setAccessibility n Frozen 
--                                         addIBC (IBCAccess n Frozen)
--                                         logLvl 5 $ "HIDDEN: " 
--                                               ++ show n ++ show p
                                 _ -> return ()
                               return t'
                        _ -> return $ Total []
                x -> return x
        case t' of
            Total _ -> return t'
            Productive -> return t'
            e -> do w <- cmdOptType WarnPartial
                    if TotalFn `elem` opts
                       then totalityError t'
                       else do when (w && not (PartialFn `elem` opts)) $ 
                                   warnPartial n t'
                               return t'
  where
    totalityError t = tclift $ tfail (At fc (Msg (show n ++ " is " ++ show t)))

    warnPartial n t
       = do i <- getIState
            case lookupDef n (tt_ctxt i) of
               [x] -> do
                  iputStrLn $ show fc ++ ":Warning - " ++ show n ++ " is " ++ show t 
--                                ++ "\n" ++ show x
--                   let cg = lookupCtxtName Nothing n (idris_callgraph i)
--                   iputStrLn (show cg)


checkDeclTotality :: (FC, Name) -> Idris Totality
checkDeclTotality (fc, n) 
    = do logLvl 2 $ "Checking " ++ show n ++ " for totality"
--          buildSCG (fc, n)
--          logLvl 2 $ "Built SCG"
         checkTotality [] fc n

-- Calculate the size change graph for this definition

-- SCG for a function f consists of a list of:
--    (g, [(a1, sizechange1), (a2, sizechange2), ..., (an, sizechangen)])

-- where g is a function called
-- a1 ... an are the arguments of f in positions 1..n of g
-- sizechange1 ... sizechange2 is how their size has changed wrt the input 
-- to f
--    Nothing, if the argument is unrelated to the input

buildSCG :: (FC, Name) -> Idris ()
buildSCG (_, n) = do
   ist <- getIState
   case lookupCtxt n (idris_callgraph ist) of
       [cg] -> case lookupDef n (tt_ctxt ist) of
<<<<<<< HEAD
           [CaseOp _ _ _ _ _ args sc _ _] -> 
               do logLvl 3 $ "Building SCG for " ++ show n ++ " from\n" 
                                ++ show sc
                  let newscg = buildSCG' ist sc args
=======
           [CaseOp _ _ _ pats _ args sc _ _] -> 
               do logLvl 2 $ "Building SCG for " ++ show n ++ " from\n" 
                                ++ show pats ++ "\n" ++ show sc
                  let newscg = buildSCG' ist (rights pats) args
>>>>>>> 9054e623
                  logLvl 5 $ show newscg
                  addToCG n ( cg { scg = newscg } )
       [] -> logLvl 5 $ "Could not build SCG for " ++ show n ++ "\n"
       x -> error $ "buildSCG: " ++ show (n, x)

buildSCG' :: IState -> [(Term, Term)] -> [Name] -> [SCGEntry]
buildSCG' ist pats args = nub $ concatMap scgPat pats where
  scgPat (lhs, rhs) = let (f, pargs) = unApply (dePat lhs) in
                          findCalls (dePat rhs) (patvars lhs) pargs

  findCalls ap@(App f a) pvs pargs
     | (P _ (UN "lazy") _, [_, arg]) <- unApply ap
        = findCalls arg pvs pargs
     | (P _ n _, args) <- unApply ap
        = mkChange n args pargs ++ 
              concatMap (\x -> findCalls x pvs pargs) args
  findCalls (App f a) pvs pargs 
        = findCalls f pvs pargs ++ findCalls a pvs pargs
  findCalls (Bind n (Let t v) e) pvs pargs
        = findCalls v pvs pargs ++ findCalls e (n : pvs) pargs
  findCalls (Bind n _ e) pvs pargs
        = findCalls e (n : pvs) pargs
  findCalls (P _ f _ ) pvs pargs 
      | not (f `elem` pvs) = [(f, [])]
  findCalls _ _ _ = []

  mkChange n args pargs = [(n, sizes args)]
    where
      sizes [] = []
      sizes (a : as) = checkSize a pargs 0 : sizes as

      -- find which argument in pargs <a> is smaller than, if any
      checkSize a (p : ps) i
          | a == p = Just (i, Same)
          | smaller Nothing a (p, Nothing) = Just (i, Smaller)
          | otherwise = checkSize a ps (i + 1)
      checkSize a [] i = Nothing

      -- the smaller thing we find must be the same type as <a>, and
      -- not be coinductive - so carry the type of the constructor we've
      -- gone under.

      smaller (Just tyn) a (t, Just tyt) 
         | a == t = isInductive (fst (unApply (getRetTy tyn))) 
                                (fst (unApply (getRetTy tyt)))
      smaller ty a (ap@(App f s), _)
          | (P (DCon _ _) n _, args) <- unApply ap 
               = let tyn = getType n in
                     any (smaller (ty `mplus` Just tyn) a) 
                         (zip args (map toJust (getArgTys tyn)))
      -- check higher order recursive arguments
      smaller ty (App f s) a = smaller ty f a 
      smaller _ _ _ = False

      toJust (n, t) = Just t

      getType n = case lookupTy n (tt_ctxt ist) of
                       [ty] -> ty -- must exist

      isInductive (P _ nty _) (P _ nty' _) =
          let co = case lookupCtxt nty (idris_datatypes ist) of
                        [TI _ x _] -> x
                        _ -> False in
              nty == nty' && not co
      isInductive _ _ = False

--       getTypeFam t | (P _ n _, _) <- unApply t

  dePat (Bind x (PVar ty) sc) = dePat (instantiate (P Bound x ty) sc)
  dePat t = t

  patvars (Bind x (PVar _) sc) = x : patvars sc
  patvars _ = []

{-
buildSCG' :: IState -> SC -> [Name] -> [SCGEntry] 
buildSCG' ist sc args = -- trace ("Building SCG for " ++ show sc) $
                           nub $ scg sc (zip args args) 
                                 (zip args (zip args (repeat Same)))
   where
      scg :: SC -> [(Name, Name)] -> -- local var, originating top level var
             [(Name, (Name, SizeChange))] -> -- orig to new,  and relationship
             [SCGEntry]
      scg (Case x alts) vars szs 
          = let x' = findTL x vars in
                concatMap (scgAlt x' vars szs) alts
        where
          findTL x vars 
            | Just x' <- lookup x vars
               = if x' `elem`  args then x'
                    else findTL x' vars
            | otherwise = x

      scg (STerm tm) vars szs = scgTerm tm vars szs
      scg _ _ _ = []

      -- how the arguments relate - either Smaller or Unknown
      argRels :: Name -> [(Name, SizeChange)]
      argRels n = let ctxt = tt_ctxt ist
                      [ty] = lookupTy n ctxt -- must exist!
                      P _ nty _ = fst (unApply (getRetTy ty))
                      co = case lookupCtxt nty (idris_datatypes ist) of
                              [TI _ x _] -> x
                              _ -> False
                      args = map snd (getArgTys ty) in
                      map (getRel co nty) (map (fst . unApply . getRetTy) args)
        where
          getRel True _ _ = (n, Unknown) -- coinductive
          getRel _ ty (P _ n' _) | n' == ty = (n, Smaller)
          getRel _ ty t = (n, Unknown)

      scgAlt x vars szs (ConCase n _ args sc)
           -- all args smaller than top variable of x in sc
           -- (as long as they are in the same type family, and it's
           -- not coinductive)
         | Just tvar <- lookup x vars
              = let arel = argRels n
                    szs' = zipWith (\arg (_,t) -> (arg, (x, t))) args arel 
                                                       ++ szs
                    vars' = nub (zip args (repeat tvar) ++ vars) in
                    scg sc vars' szs'
         | otherwise = scg sc vars szs
      scgAlt x vars szs (ConstCase _ sc) = scg sc vars szs
      scgAlt x vars szs (DefaultCase sc) = scg sc vars szs

      scgTerm f@(App _ _) vars szs
         | (P _ (UN "lazy") _, [_, arg]) <- unApply f
             = scgTerm arg vars szs
         | (P _ fn _, args) <- unApply f
            = let rest = concatMap (\x -> scgTerm x vars szs) args in
                  case lookup fn vars of
                       Just _ -> rest
                       Nothing -> nub $ (fn, map (mkChange szs) args) : rest 
      scgTerm (App f a) vars szs
            = scgTerm f vars szs ++ scgTerm a vars szs
      scgTerm (Bind n (Let t v) e) vars szs
            = scgTerm v vars szs ++ scgTerm e vars szs
      scgTerm (Bind n _ e) vars szs
            = scgTerm e (nub ((n, n) : vars)) szs
      scgTerm (P _ fn _) vars szs
            = case lookup fn vars of
                   Just _ -> []
                   Nothing -> [(fn, [])]
      scgTerm _ _ _ = []

      mkChange :: [(Name, (Name, SizeChange))] -> Term 
                   -> Maybe (Int, SizeChange)
      mkChange szs tm
         | (P _ (UN "lazy") _, [_, arg]) <- unApply tm = mkChange szs arg
         | (P _ n ty, _) <- unApply tm -- get higher order args too
          = do sc <- lookup n szs
               case sc of
                  (_, Unknown) -> Nothing
                  (o, sc) -> do i <- getArgPos 0 o args
                                return (i, sc)
      mkChange _ _ = Nothing

      getArgPos :: Int -> Name -> [Name] -> Maybe Int
      getArgPos i n [] = Nothing
      getArgPos i n (x : xs) | n == x = Just i
                             | otherwise = getArgPos (i + 1) n xs
-}

checkSizeChange :: Name -> Idris Totality
checkSizeChange n = do
   ist <- getIState
   case lookupCtxt n (idris_callgraph ist) of
       [cg] -> do let ms = mkMultiPaths ist [] (scg cg)
                  logLvl 5 ("Multipath for " ++ show n ++ ":\n" ++
                            "from " ++ show (scg cg) ++ "\n" ++
                            show (length ms) ++ "\n" ++ 
                            showSep "\n" (map show ms))
                  logLvl 6 (show cg)
                  -- every multipath must have an infinitely descending 
                  -- thread, then the function terminates
                  -- also need to checks functions called are all total 
                  -- (Unchecked is okay as we'll spot problems here)
                  let tot = map (checkMP ist (length (argsdef cg))) ms
                  logLvl 4 $ "Generated " ++ show (length tot) ++ " paths"
                  logLvl 6 $ "Paths for " ++ show n ++ " yield " ++ (show tot)
                  return (noPartial tot)
       [] -> do logLvl 5 $ "No paths for " ++ show n
                return Unchecked

type MultiPath = [SCGEntry]

mkMultiPaths :: IState -> MultiPath -> [SCGEntry] -> [MultiPath]
mkMultiPaths ist path [] = [reverse path]
mkMultiPaths ist path cg
    = concat (map extend cg)
  where extend (nextf, args) 
           | (nextf, args) `elem` path = [ reverse ((nextf, args) : path) ]
           | [Unchecked] <- lookupTotal nextf (tt_ctxt ist) 
               = case lookupCtxt nextf (idris_callgraph ist) of
                    [ncg] -> mkMultiPaths ist ((nextf, args) : path) (scg ncg) 
                    _ -> [ reverse ((nextf, args) : path) ]
           | otherwise = [ reverse ((nextf, args) : path) ]

--     do (nextf, args) <- cg
--          if ((nextf, args) `elem` path)
--             then return (reverse ((nextf, args) : path))
--             else case lookupCtxt nextf (idris_callgraph ist) of
--                     [ncg] -> mkMultiPaths ist ((nextf, args) : path) (scg ncg) 
--                     _ -> return (reverse ((nextf, args) : path))

-- If any route along the multipath leads to infinite descent, we're fine.
-- Try a route beginning with every argument.
--   If we reach a point we've been to before, but with a smaller value,
--   that means there is an infinitely descending path from that argument.

checkMP :: IState -> Int -> MultiPath -> Totality
checkMP ist i mp = if i > 0 
                     then collapse (map (tryPath 0 [] mp) [0..i-1])
                     else tryPath 0 [] mp 0
  where
    tryPath' d path mp arg 
           = let res = tryPath d path mp arg in
                 trace (show mp ++ "\n" ++ show arg ++ " " ++ show res) res

    tryPath :: Int -> [(SCGEntry, Int)] -> MultiPath -> Int -> Totality
    tryPath desc path [] _ = Total []
--     tryPath desc path ((UN "believe_me", _) : _) arg
--             = Partial BelieveMe
    -- if we get to a constructor, it's fine as long as it's strictly positive
    tryPath desc path ((f, _) :es) arg
        | [TyDecl (DCon _ _) _] <- lookupDef f (tt_ctxt ist)
            = case lookupTotal f (tt_ctxt ist) of
                   [Total _] -> Unchecked -- okay so far
                   [Partial _] -> Partial (Other [f])
                   x -> error (show x)
        | [TyDecl (TCon _ _) _] <- lookupDef f (tt_ctxt ist)
            = Total []
    tryPath desc path (e@(f, args) : es) arg
        | e `elem` es && allNothing args = Partial (Mutual [f])
    tryPath desc path (e@(f, nextargs) : es) arg
        | Just d <- lookup e path
            = if desc > 0 
                   then -- trace ("Descent " ++ show (desc - d) ++ " "
                        --       ++ show (path, e)) $
                        Total []
                   else Partial (Mutual (map (fst . fst) path ++ [f]))
        | [Unchecked] <- lookupTotal f (tt_ctxt ist) =
            let argspos = collapseNothing (zip nextargs [0..]) in
                collapse' Unchecked $ 
                  do (a, pos) <- argspos
                     case a of
                        Nothing -> -- don't know, but if the
                                   -- rest definitely terminates without
                                   -- any cycles with route so far,
                                   -- then we might yet be total
                            case collapse (map (tryPath (-10000) ((e, 0):path) es)
                                          [0..length nextargs - 1]) of
                                Total _ -> return Unchecked
                                x -> return x
                        Just (nextarg, sc) ->
                          if nextarg == arg then
                            case sc of
                              Same -> return $ tryPath desc ((e, desc) : path)
                                                       es pos
                              Smaller -> return $ tryPath (desc+1) 
                                                          ((e, desc):path) 
                                                          es
                                                          pos
                              _ -> trace ("Shouldn't happen " ++ show e) $ 
                                      return (Partial Itself)
                            else return Unchecked
        | [Total a] <- lookupTotal f (tt_ctxt ist) = Total a
        | [Partial _] <- lookupTotal f (tt_ctxt ist) = Partial (Other [f])
        | otherwise = Unchecked

allNothing xs = null (collapseNothing (zip xs [0..]))

collapseNothing ((Nothing, _) : xs) 
   = filter (\ (x, _) -> case x of
                              Nothing -> False
                              _ -> True) xs
collapseNothing (x : xs) = x : collapseNothing xs
collapseNothing [] = []

noPartial (Partial p : xs) = Partial p
noPartial (_ : xs)         = noPartial xs
noPartial []               = Total [] 

collapse xs = collapse' Unchecked xs
collapse' def (Total r : xs)   = Total r
collapse' def (Unchecked : xs) = collapse' def xs 
collapse' def (d : xs)         = collapse' d xs
-- collapse' Unchecked []         = Total []
collapse' def []               = def
<|MERGE_RESOLUTION|>--- conflicted
+++ resolved
@@ -33,104 +33,6 @@
                 put (v + 1)
                 return (P Bound (MN v "imp") Erased) 
 
-<<<<<<< HEAD
-mkPTerm :: Name -> [TT Name] -> Idris PTerm
-mkPTerm f args = do i <- getIState
-                    let fapp = mkApp (P Bound f Erased) (map eraseName args)
-                    return $ delab i fapp
-  where eraseName (App f a) = App (eraseName f) (eraseName a)
-        eraseName (P _ (MN _ _) _) = Erased
-        eraseName t                = t
-
-gm :: Name -> [TT Name] -> SC -> Idris ([PTerm], [PTerm])
-gm fn args (Case n alts) = do m <- mapM (gmAlt fn args n) alts
-                              let (got, missing) = unzip m
-                              return (concat got, concat missing)
-gm fn args (STerm tm)    = do logLvl 3 ("Covered: " ++ show args)
-                              t <- mkPTerm fn args
-                              return ([t], [])
-gm fn args ImpossibleCase = do logLvl 3 ("Impossible: " ++ show args)
-                               t <- mkPTerm fn args
-                               return ([], [])
-gm fn args (UnmatchedCase _) = do logLvl 3 ("Missing: " ++ show args)
-                                  t <- mkPTerm fn args
-                                  return ([], [t])
-
-gmAlt fn args n (ConCase cn t cargs sc)
-   = do let args' = map (subst n (mkApp (P Bound cn Erased)
-                                        (map (\x -> P Bound x Erased) cargs))) 
-                        args
-        gm fn args' sc
-gmAlt fn args n (ConstCase c sc)
-   = do let args' = map (subst n (Constant c)) args
-        gm fn args' sc
-gmAlt fn args n (DefaultCase sc)
-   = do gm fn args sc
-
-getDefault (DefaultCase sc : _) = sc
-getDefault (_ : cs) = getDefault cs
-getDefault [] = UnmatchedCase ""
-
-dropDefault (DefaultCase sc : rest) = dropDefault rest
-dropDefault (c : cs) = c : dropDefault cs
-dropDefault [] = [] 
-
-expandTree :: SC -> Idris SC
-expandTree (Case n alts) = do i <- getIState
-                              as <- expandAlts i (dropDefault alts) 
-                                                 (getDefault alts)
-                              alts' <- mapM expandTreeA as
-                              return (Case n alts')
-    where expandTreeA (ConCase n i ns sc) = do sc' <- expandTree sc
-                                               return (ConCase n i ns sc')
-          expandTreeA (ConstCase i sc) = do sc' <- expandTree sc
-                                            return (ConstCase i sc')
-          expandTreeA (DefaultCase sc) = do sc' <- expandTree sc
-                                            return (DefaultCase sc')
-expandTree t = return t
-
-expandAlts :: IState -> [CaseAlt] -> SC -> Idris [CaseAlt]
-expandAlts i all@(ConstCase c _ : alts) def
-    = return $ all ++ [DefaultCase def]
-expandAlts i all@(ConCase n _ _ _ : alts) def
-    | (TyDecl c@(DCon _ arity) ty : _) <- lookupDef n (tt_ctxt i)
-         = do let tyn = getTy n (tt_ctxt i)
-              case lookupCtxt tyn (idris_datatypes i) of
-                  (TI ns _ _: _) -> do let ps = map mkPat ns
-                                       return $ addAlts ps (altsFor all) all
-                  _ -> return all
-  where
-    altsFor [] = []
-    altsFor (ConCase n _ _ _ : alts) = n : altsFor alts
-    altsFor (_ : alts) = altsFor alts
-
-    addAlts [] got alts = alts
-    addAlts ((n, arity) : ps) got alts
-        | n `elem` got = addAlts ps got alts
-        | otherwise = addAlts ps got (alts ++ 
-                             [ConCase n (-1) (argList arity) def])
-
-    argList i = take i (map (\x -> (MN x "ign")) [0..])
-
-    getTy n ctxt 
-      = case lookupTy n ctxt of
-            (t : _) -> case unApply (getRetTy t) of
-                        (P _ tyn _, _) -> tyn
-                        x -> error $ "Can't happen getTy 1 " ++ show (n, x)
-            _ -> error "Can't happen getTy 2"
-
-    mkPat x = case lookupCtxt x (idris_implicits i) of
-                    (pargs : _)
-                       -> (x, length pargs)  
-                    _ -> error "Can't happen - genAll"
-expandAlts i alts def = return alts 
-        
-
-
--- OLD STUFF: probably broken...
-
-=======
->>>>>>> 9054e623
 -- Given a list of LHSs, generate a extra clauses which cover the remaining
 -- cases. The ones which haven't been provided are marked 'absurd' so that the
 -- checker will make sure they can't happen.
@@ -409,17 +311,10 @@
    ist <- getIState
    case lookupCtxt n (idris_callgraph ist) of
        [cg] -> case lookupDef n (tt_ctxt ist) of
-<<<<<<< HEAD
-           [CaseOp _ _ _ _ _ args sc _ _] -> 
-               do logLvl 3 $ "Building SCG for " ++ show n ++ " from\n" 
-                                ++ show sc
-                  let newscg = buildSCG' ist sc args
-=======
            [CaseOp _ _ _ pats _ args sc _ _] -> 
                do logLvl 2 $ "Building SCG for " ++ show n ++ " from\n" 
                                 ++ show pats ++ "\n" ++ show sc
                   let newscg = buildSCG' ist (rights pats) args
->>>>>>> 9054e623
                   logLvl 5 $ show newscg
                   addToCG n ( cg { scg = newscg } )
        [] -> logLvl 5 $ "Could not build SCG for " ++ show n ++ "\n"
