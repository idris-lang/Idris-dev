--- conflicted
+++ resolved
@@ -873,11 +873,7 @@
         where
           prettyAs =
             foldr (\l -> \r -> l <+> text "," <+> r) empty $ map (prettySe 10) as
-<<<<<<< HEAD
-    prettySe p PSet = text "Type"
-=======
     prettySe p PType = text "Type"
->>>>>>> dd5001f2
     prettySe p (PConstant c) = pretty c
     -- XXX: add pretty for tactics
     prettySe p (PProof ts) =
@@ -969,11 +965,7 @@
     se p (PPair _ l r) = "(" ++ se 10 l ++ ", " ++ se 10 r ++ ")"
     se p (PDPair _ l t r) = "(" ++ se 10 l ++ " ** " ++ se 10 r ++ ")"
     se p (PAlternative a as) = "(|" ++ showSep " , " (map (se 10) as) ++ "|)"
-<<<<<<< HEAD
-    se p PSet = "Type"
-=======
     se p PType = "Type"
->>>>>>> dd5001f2
     se p (PConstant c) = show c
     se p (PProof ts) = "proof { " ++ show ts ++ "}"
     se p (PTactics ts) = "tactics { " ++ show ts ++ "}"
