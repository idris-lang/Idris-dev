{-|
Module      : Idris.DeepSeq
Description : NFData instances for Idris' types
Copyright   :
License     : BSD3
Maintainer  : The Idris Community.
-}
{-# OPTIONS_GHC -fwarn-incomplete-patterns #-}

module Idris.DeepSeq(
    module Idris.DeepSeq
  , module Idris.Core.DeepSeq
  ) where

import Idris.Core.DeepSeq
import Idris.Docstrings
import Idris.Core.TT
import Idris.AbsSyntaxTree
import Idris.Colours
import IRTS.Lang (PrimFn(..))
import IRTS.CodegenCommon (OutputType (..))
import Util.DynamicLinker

import Control.DeepSeq

import qualified Cheapskate.Types as CT
import qualified Idris.Docstrings as D

-- These types don't have Generic instances
instance NFData CT.Options where
  rnf (CT.Options x1 x2 x3 x4) = rnf x1 `seq` rnf x2 `seq` rnf x3 `seq` rnf x4 `seq` ()

<<<<<<< HEAD
instance NFData ConsoleWidth where
  rnf InfinitelyWide = ()
  rnf (ColsWide x) = rnf x `seq` ()
  rnf AutomaticWidth = ()

instance NFData PrimFn where
    rnf (LPlus x) = rnf x `seq` ()
    rnf (LMinus x) = rnf x `seq` ()
    rnf (LTimes x) = rnf x `seq` ()
    rnf (LUDiv x) = rnf x `seq` ()
    rnf (LSDiv x) = rnf x `seq` ()
    rnf (LURem x) = rnf x `seq` ()
    rnf (LSRem x) = rnf x `seq` ()
    rnf (LAnd x) = rnf x `seq` ()
    rnf (LOr x) = rnf x `seq` ()
    rnf (LXOr x) = rnf x `seq` ()
    rnf (LCompl x) = rnf x `seq` ()
    rnf (LSHL x) = rnf x `seq` ()
    rnf (LLSHR x) = rnf x `seq` ()
    rnf (LASHR x) = rnf x `seq` ()
    rnf (LEq x) = rnf x `seq` ()
    rnf (LLt x) = rnf x `seq` ()
    rnf (LLe x) = rnf x `seq` ()
    rnf (LGt x) = rnf x `seq` ()
    rnf (LGe x) = rnf x `seq` ()
    rnf (LSLt x) = rnf x `seq` ()
    rnf (LSLe x) = rnf x `seq` ()
    rnf (LSGt x) = rnf x `seq` ()
    rnf (LSGe x) = rnf x `seq` ()
    rnf (LSExt x1 x2) = rnf x1 `seq` rnf x2 `seq` ()
    rnf (LZExt x1 x2) = rnf x1 `seq` rnf x2 `seq` ()
    rnf (LTrunc x1 x2) = rnf x1 `seq` rnf x2 `seq` ()
    rnf (LStrConcat) = ()
    rnf (LStrLt) = ()
    rnf (LStrEq) = ()
    rnf (LStrLen) = ()
    rnf (LIntFloat x) = rnf x `seq` ()
    rnf (LFloatInt x) = rnf x `seq` ()
    rnf (LIntStr x) = rnf x `seq` ()
    rnf (LStrInt x) = rnf x `seq` ()
    rnf (LFloatStr) = ()
    rnf (LStrFloat) = ()
    rnf (LChInt x) = rnf x `seq` ()
    rnf (LIntCh x) = rnf x `seq` ()
    rnf (LBitCast x1 x2) = rnf x1 `seq` rnf x2 `seq` ()
    rnf (LFExp) = ()
    rnf (LFLog) = ()
    rnf (LFSin) = ()
    rnf (LFCos) = ()
    rnf (LFTan) = ()
    rnf (LFASin) = ()
    rnf (LFACos) = ()
    rnf (LFATan) = ()
    rnf (LFSqrt) = ()
    rnf (LFFloor) = ()
    rnf (LFCeil) = ()
    rnf (LFNegate) = ()
    rnf (LStrHead) = ()
    rnf (LStrTail) = ()
    rnf (LStrCons) = ()
    rnf (LStrIndex) = ()
    rnf (LStrRev) = ()
    rnf (LStrSubstr) = ()
    rnf (LReadStr) = ()
    rnf (LWriteStr) = ()
    rnf (LSystemInfo) = ()
    rnf (LFork) = ()
    rnf (LPar) = ()
    rnf (LExternal x) = rnf x `seq` ()
    rnf (LNoOp) = ()

instance NFData SyntaxRules where
    rnf (SyntaxRules xs) = rnf xs `seq` ()

instance NFData DynamicLib where
    rnf (Lib x _) = rnf x `seq` ()


instance NFData Opt where
    rnf (Filename str) = rnf  str `seq` ()
    rnf (Quiet) = ()
    rnf (NoBanner) = ()
    rnf (ColourREPL bool) = rnf  bool `seq` ()
    rnf (Idemode) = ()
    rnf (IdemodeSocket) = ()
    rnf (ShowLoggingCats) = ()
    rnf (ShowLibs) = ()
    rnf (ShowLibdir) = ()
    rnf (ShowIncs) = ()
    rnf (ShowPkgs) = ()
    rnf (NoBasePkgs) = ()
    rnf (NoPrelude) = ()
    rnf (NoBuiltins) = ()
    rnf (NoREPL) = ()
    rnf (OLogging i) = rnf  i `seq` ()
    rnf (OLogCats cs) = rnf  cs `seq` ()
    rnf (Output str) = rnf  str `seq` ()
    rnf (Interface) = ()
    rnf (TypeCase) = ()
    rnf (TypeInType) = ()
    rnf (DefaultTotal) = ()
    rnf (DefaultPartial) = ()
    rnf (WarnPartial) = ()
    rnf (WarnReach) = ()
    rnf (EvalTypes) = ()
    rnf (DesugarNats) = ()
    rnf (NoCoverage) = ()
    rnf (ErrContext) = ()
    rnf (ShowImpl) = ()
    rnf (Verbose) = ()
    rnf (Port str) = rnf  str `seq` ()
    rnf (IBCSubDir str) = rnf  str `seq` ()
    rnf (ImportDir str) = rnf  str `seq` ()
    rnf (SourceDir str) = rnf  str `seq` ()
    rnf (PkgBuild str) = rnf  str `seq` ()
    rnf (PkgInstall str) = rnf  str `seq` ()
    rnf (PkgClean str) = rnf  str `seq` ()
    rnf (PkgCheck str) = rnf  str `seq` ()
    rnf (PkgREPL str) = rnf  str `seq` ()
    rnf (PkgMkDoc str) = rnf  str `seq` ()
    rnf (PkgTest str) = rnf  str `seq` ()
    rnf (PkgIndex fp) = rnf  fp `seq` ()
    rnf (WarnOnly) = ()
    rnf (Pkg str) = rnf  str `seq` ()
    rnf (BCAsm str) = rnf  str `seq` ()
    rnf (DumpDefun str) = rnf  str `seq` ()
    rnf (DumpCases str) = rnf  str `seq` ()
    rnf (UseCodegen cg) = rnf  cg `seq` ()
    rnf (CodegenArgs str) = rnf  str `seq` ()
    rnf (OutputTy ot) = rnf  ot `seq` ()
    rnf (Extension le) = rnf  le `seq` ()
    rnf (InterpretScript str) = rnf  str `seq` ()
    rnf (EvalExpr str) = rnf  str `seq` ()
    rnf (TargetTriple str) = rnf  str `seq` ()
    rnf (TargetCPU str) = rnf  str `seq` ()
    rnf (OptLevel i) = rnf  i `seq` ()
    rnf (AddOpt o) = rnf  o `seq` ()
    rnf (RemoveOpt o) = rnf  o `seq` ()
    rnf (Client str) = rnf  str `seq` ()
    rnf (ShowOrigErr) = ()
    rnf (AutoWidth) = ()
    rnf (AutoSolve) = ()
    rnf (UseConsoleWidth cw) = rnf  cw `seq` ()
    rnf DumpHighlights = ()
    rnf NoElimDeprecationWarnings = ()
    rnf NoOldTacticDeprecationWarnings = ()


instance NFData TIData where
    rnf TIPartial = ()
    rnf (TISolution xs) = rnf xs `seq` ()

instance NFData IOption where
    rnf (IOption
         opt_logLevel
         opt_logcats
         opt_typecase
         opt_typeintype
         opt_coverage
         opt_showimp
         opt_errContext
         opt_repl
         opt_verbose
         opt_nobanner
         opt_quiet
         opt_codegen
         opt_outputTy
         opt_ibcsubdir
         opt_importdirs
         opt_sourcedirs
         opt_triple
         opt_cpu
         opt_cmdline
         opt_origerr
         opt_autoSolve
         opt_autoImport
         opt_optimise
         opt_printdepth
         opt_evaltypes
         opt_desugarnats
         opt_autoimpls) =
         rnf opt_logLevel
         `seq` rnf opt_typecase
         `seq` rnf opt_typeintype
         `seq` rnf opt_coverage
         `seq` rnf opt_showimp
         `seq` rnf opt_errContext
         `seq` rnf opt_repl
         `seq` rnf opt_verbose
         `seq` rnf opt_nobanner
         `seq` rnf opt_quiet
         `seq` rnf opt_codegen
         `seq` rnf opt_outputTy
         `seq` rnf opt_ibcsubdir
         `seq` rnf opt_importdirs
         `seq` rnf opt_sourcedirs
         `seq` rnf opt_triple
         `seq` rnf opt_cpu
         `seq` rnf opt_cmdline
         `seq` rnf opt_origerr
         `seq` rnf opt_autoSolve
         `seq` rnf opt_autoImport
         `seq` rnf opt_optimise
         `seq` rnf opt_printdepth
         `seq` rnf opt_evaltypes
         `seq` rnf opt_desugarnats
         `seq` rnf opt_autoimpls
         `seq` ()

instance NFData LanguageExt where
    rnf TypeProviders = ()
    rnf ErrorReflection = ()

instance NFData Optimisation where
    rnf PETransform = ()

instance NFData ColourTheme where
    rnf (ColourTheme keywordColour
                     boundVarColour
                     implicitColour
                     functionColour
                     typeColour
                     dataColour
                     promptColour
                     postulateColour) =
        rnf keywordColour
        `seq` rnf boundVarColour
        `seq` rnf implicitColour
        `seq` rnf functionColour
        `seq` rnf typeColour
        `seq` rnf dataColour
        `seq` rnf promptColour
        `seq` rnf postulateColour
        `seq` ()

instance NFData IdrisColour where
  rnf (IdrisColour _ x2 x3 x4 x5) = rnf x2 `seq` rnf x3 `seq` rnf x4 `seq` rnf x5 `seq` ()

instance NFData OutputType where
    rnf Raw        = ()
    rnf Object     = ()
    rnf Executable = ()

instance NFData IBCWrite where
    rnf (IBCFix fixDecl) = rnf fixDecl `seq` ()
    rnf (IBCImp name) = rnf name `seq` ()
    rnf (IBCStatic name) = rnf name `seq` ()
    rnf (IBCClass name) = rnf name `seq` ()
    rnf (IBCInstance b1 b2 n1 n2) = rnf b1 `seq` rnf b2 `seq` rnf n1 `seq` rnf n2 `seq` ()
    rnf (IBCDSL name) = rnf name `seq` ()
    rnf (IBCData name) = rnf name `seq` ()
    rnf (IBCOpt name) = rnf name `seq` ()
    rnf (IBCMetavar name) = rnf name `seq` ()
    rnf (IBCSyntax syntax) = rnf syntax `seq` ()
    rnf (IBCKeyword string) = rnf string `seq` ()
    rnf (IBCImport imp) = rnf imp `seq` ()
    rnf (IBCImportDir filePath) = rnf filePath `seq` ()
    rnf (IBCSourceDir filePath) = rnf filePath `seq` ()
    rnf (IBCObj codegen filePath) = rnf codegen `seq` rnf filePath `seq` ()
    rnf (IBCLib codegen string) = rnf codegen `seq` rnf string `seq` ()
    rnf (IBCCGFlag codegen string) = rnf codegen `seq` rnf string `seq` ()
    rnf (IBCDyLib string) = rnf string `seq` ()
    rnf (IBCHeader codegen string) = rnf codegen `seq` rnf string `seq` ()
    rnf (IBCAccess name accessibility) = rnf name `seq` rnf accessibility `seq` ()
    rnf (IBCMetaInformation name metaInformation) = rnf name `seq` rnf metaInformation `seq` ()
    rnf (IBCTotal name totality) = rnf name `seq` rnf totality `seq` ()
    rnf (IBCInjective name inj) = rnf name `seq` rnf inj `seq` ()
    rnf (IBCFlags name fnOpts) = rnf name `seq` rnf fnOpts `seq` ()
    rnf (IBCFnInfo name fnInfo) = rnf name `seq` rnf fnInfo `seq` ()
    rnf (IBCTrans name terms) = rnf name `seq` rnf terms `seq` ()
    rnf (IBCErrRev terms) = rnf terms `seq` ()
    rnf (IBCCG name) = rnf name `seq` ()
    rnf (IBCDoc name) = rnf name `seq` ()
    rnf (IBCCoercion name) = rnf name `seq` ()
    rnf (IBCDef name) = rnf name `seq` ()
    rnf (IBCNameHint names) = rnf names `seq` ()
    rnf (IBCLineApp filePath int pTerm) = rnf filePath `seq` rnf int `seq` rnf pTerm `seq` ()
    rnf (IBCErrorHandler name) = rnf name `seq` ()
    rnf (IBCFunctionErrorHandler n1 n2 n3) = rnf n1 `seq` rnf n2 `seq` rnf n3 `seq` ()
    rnf (IBCPostulate name) = rnf name `seq` ()
    rnf (IBCExtern extern) = rnf extern `seq` ()
    rnf (IBCTotCheckErr fc string) = rnf fc `seq` rnf string `seq` ()
    rnf (IBCParsedRegion fc) = rnf fc `seq` ()
    rnf (IBCModDocs name) = rnf name `seq` ()
    rnf (IBCUsage usage) = rnf usage `seq` ()
    rnf (IBCExport name) = rnf name `seq` ()
    rnf (IBCAutoHint n1 n2) = rnf n1 `seq` rnf n2 `seq` ()
    rnf (IBCDeprecate n1 n2) = rnf n1 `seq` rnf n2 `seq` ()
    rnf (IBCRecord x) = rnf x `seq` ()
    rnf (IBCFragile n1 n2) = rnf n1 `seq` rnf n2 `seq` ()
    rnf (IBCConstraint n1 n2) = rnf n1 `seq` rnf n2 `seq` ()


instance NFData a => NFData (D.Block a) where
  rnf (D.Para lines) = rnf lines `seq` ()
  rnf (D.Header i lines) = rnf i `seq` rnf lines `seq` ()
  rnf (D.Blockquote bs) = rnf bs `seq` ()
  rnf (D.List b t xs) = rnf b `seq` rnf t `seq` rnf xs `seq` ()
  rnf (D.CodeBlock attr txt tm) = rnf attr `seq` rnf txt `seq` ()
  rnf (D.HtmlBlock txt) = rnf txt `seq` ()
  rnf D.HRule = ()

instance NFData a => NFData (D.Inline a) where
  rnf (D.Str txt) = rnf txt `seq` ()
  rnf D.Space = ()
  rnf D.SoftBreak = ()
  rnf D.LineBreak = ()
  rnf (D.Emph xs) = rnf xs `seq` ()
  rnf (D.Strong xs) = rnf xs `seq` ()
  rnf (D.Code xs tm) = rnf xs `seq` rnf tm `seq` ()
  rnf (D.Link a b xs) = rnf a `seq` rnf b `seq` rnf xs `seq` ()
  rnf (D.Image a b c) = rnf a `seq` rnf b `seq` rnf c `seq` ()
  rnf (D.Entity a) = rnf a `seq` ()
  rnf (D.RawHtml x) = rnf x `seq` ()

=======
>>>>>>> 8d42e434
instance NFData CT.ListType where
  rnf (CT.Bullet c) = rnf c `seq` ()
  rnf (CT.Numbered nw i) = rnf nw `seq` rnf i `seq` ()

instance NFData CT.CodeAttr where
  rnf (CT.CodeAttr a b) = rnf a `seq` rnf b `seq` ()

instance NFData CT.NumWrapper where
  rnf CT.PeriodFollowing = ()
  rnf CT.ParenFollowing = ()

instance NFData DynamicLib where
    rnf (Lib x _) = rnf x `seq` ()

instance NFData IdrisColour where
  rnf (IdrisColour _ x2 x3 x4 x5) = rnf x2 `seq` rnf x3 `seq` rnf x4 `seq` rnf x5 `seq` ()

-- Handle doesn't have an NFData instance
instance NFData OutputMode where
  rnf (RawOutput x) = ()
  rnf (IdeMode x y) = rnf x `seq` ()

instance NFData a => NFData (D.Docstring a)
instance NFData ConsoleWidth
instance NFData PrimFn
instance NFData SyntaxRules
instance NFData Opt
instance NFData TIData
instance NFData IOption
instance NFData LanguageExt
instance NFData Optimisation
instance NFData ColourTheme
instance NFData OutputType
instance NFData IBCWrite
instance NFData a => NFData (D.Block a)
instance NFData a => NFData (D.Inline a)
instance NFData DocTerm
instance NFData SizeChange
instance NFData FnInfo
instance NFData Codegen
instance NFData IRFormat
instance NFData LogCat
instance NFData CGInfo
instance NFData Fixity
instance NFData FixDecl
instance NFData Static
instance NFData ArgOpt
instance NFData Plicity
instance NFData FnOpt
instance NFData DataOpt
instance NFData Directive
instance (NFData t) => NFData (PDecl' t)
instance NFData t => NFData (ProvideWhat' t)
instance NFData PunInfo
instance (NFData t) => NFData (PClause' t)
instance (NFData t) => NFData (PData' t)
instance NFData PTerm
instance NFData PAltType
instance (NFData t) => NFData (PTactic' t)
instance (NFData t) => NFData (PDo' t)
instance (NFData t) => NFData (PArg' t)
instance NFData ClassInfo
instance NFData RecordInfo
instance NFData OptInfo
instance NFData TypeInfo
instance (NFData t) => NFData (DSL' t)
instance NFData SynContext
instance NFData Syntax
instance NFData SSymbol
instance NFData Using
instance NFData SyntaxInfo
instance NFData DefaultTotality
instance NFData IState<|MERGE_RESOLUTION|>--- conflicted
+++ resolved
@@ -30,324 +30,6 @@
 instance NFData CT.Options where
   rnf (CT.Options x1 x2 x3 x4) = rnf x1 `seq` rnf x2 `seq` rnf x3 `seq` rnf x4 `seq` ()
 
-<<<<<<< HEAD
-instance NFData ConsoleWidth where
-  rnf InfinitelyWide = ()
-  rnf (ColsWide x) = rnf x `seq` ()
-  rnf AutomaticWidth = ()
-
-instance NFData PrimFn where
-    rnf (LPlus x) = rnf x `seq` ()
-    rnf (LMinus x) = rnf x `seq` ()
-    rnf (LTimes x) = rnf x `seq` ()
-    rnf (LUDiv x) = rnf x `seq` ()
-    rnf (LSDiv x) = rnf x `seq` ()
-    rnf (LURem x) = rnf x `seq` ()
-    rnf (LSRem x) = rnf x `seq` ()
-    rnf (LAnd x) = rnf x `seq` ()
-    rnf (LOr x) = rnf x `seq` ()
-    rnf (LXOr x) = rnf x `seq` ()
-    rnf (LCompl x) = rnf x `seq` ()
-    rnf (LSHL x) = rnf x `seq` ()
-    rnf (LLSHR x) = rnf x `seq` ()
-    rnf (LASHR x) = rnf x `seq` ()
-    rnf (LEq x) = rnf x `seq` ()
-    rnf (LLt x) = rnf x `seq` ()
-    rnf (LLe x) = rnf x `seq` ()
-    rnf (LGt x) = rnf x `seq` ()
-    rnf (LGe x) = rnf x `seq` ()
-    rnf (LSLt x) = rnf x `seq` ()
-    rnf (LSLe x) = rnf x `seq` ()
-    rnf (LSGt x) = rnf x `seq` ()
-    rnf (LSGe x) = rnf x `seq` ()
-    rnf (LSExt x1 x2) = rnf x1 `seq` rnf x2 `seq` ()
-    rnf (LZExt x1 x2) = rnf x1 `seq` rnf x2 `seq` ()
-    rnf (LTrunc x1 x2) = rnf x1 `seq` rnf x2 `seq` ()
-    rnf (LStrConcat) = ()
-    rnf (LStrLt) = ()
-    rnf (LStrEq) = ()
-    rnf (LStrLen) = ()
-    rnf (LIntFloat x) = rnf x `seq` ()
-    rnf (LFloatInt x) = rnf x `seq` ()
-    rnf (LIntStr x) = rnf x `seq` ()
-    rnf (LStrInt x) = rnf x `seq` ()
-    rnf (LFloatStr) = ()
-    rnf (LStrFloat) = ()
-    rnf (LChInt x) = rnf x `seq` ()
-    rnf (LIntCh x) = rnf x `seq` ()
-    rnf (LBitCast x1 x2) = rnf x1 `seq` rnf x2 `seq` ()
-    rnf (LFExp) = ()
-    rnf (LFLog) = ()
-    rnf (LFSin) = ()
-    rnf (LFCos) = ()
-    rnf (LFTan) = ()
-    rnf (LFASin) = ()
-    rnf (LFACos) = ()
-    rnf (LFATan) = ()
-    rnf (LFSqrt) = ()
-    rnf (LFFloor) = ()
-    rnf (LFCeil) = ()
-    rnf (LFNegate) = ()
-    rnf (LStrHead) = ()
-    rnf (LStrTail) = ()
-    rnf (LStrCons) = ()
-    rnf (LStrIndex) = ()
-    rnf (LStrRev) = ()
-    rnf (LStrSubstr) = ()
-    rnf (LReadStr) = ()
-    rnf (LWriteStr) = ()
-    rnf (LSystemInfo) = ()
-    rnf (LFork) = ()
-    rnf (LPar) = ()
-    rnf (LExternal x) = rnf x `seq` ()
-    rnf (LNoOp) = ()
-
-instance NFData SyntaxRules where
-    rnf (SyntaxRules xs) = rnf xs `seq` ()
-
-instance NFData DynamicLib where
-    rnf (Lib x _) = rnf x `seq` ()
-
-
-instance NFData Opt where
-    rnf (Filename str) = rnf  str `seq` ()
-    rnf (Quiet) = ()
-    rnf (NoBanner) = ()
-    rnf (ColourREPL bool) = rnf  bool `seq` ()
-    rnf (Idemode) = ()
-    rnf (IdemodeSocket) = ()
-    rnf (ShowLoggingCats) = ()
-    rnf (ShowLibs) = ()
-    rnf (ShowLibdir) = ()
-    rnf (ShowIncs) = ()
-    rnf (ShowPkgs) = ()
-    rnf (NoBasePkgs) = ()
-    rnf (NoPrelude) = ()
-    rnf (NoBuiltins) = ()
-    rnf (NoREPL) = ()
-    rnf (OLogging i) = rnf  i `seq` ()
-    rnf (OLogCats cs) = rnf  cs `seq` ()
-    rnf (Output str) = rnf  str `seq` ()
-    rnf (Interface) = ()
-    rnf (TypeCase) = ()
-    rnf (TypeInType) = ()
-    rnf (DefaultTotal) = ()
-    rnf (DefaultPartial) = ()
-    rnf (WarnPartial) = ()
-    rnf (WarnReach) = ()
-    rnf (EvalTypes) = ()
-    rnf (DesugarNats) = ()
-    rnf (NoCoverage) = ()
-    rnf (ErrContext) = ()
-    rnf (ShowImpl) = ()
-    rnf (Verbose) = ()
-    rnf (Port str) = rnf  str `seq` ()
-    rnf (IBCSubDir str) = rnf  str `seq` ()
-    rnf (ImportDir str) = rnf  str `seq` ()
-    rnf (SourceDir str) = rnf  str `seq` ()
-    rnf (PkgBuild str) = rnf  str `seq` ()
-    rnf (PkgInstall str) = rnf  str `seq` ()
-    rnf (PkgClean str) = rnf  str `seq` ()
-    rnf (PkgCheck str) = rnf  str `seq` ()
-    rnf (PkgREPL str) = rnf  str `seq` ()
-    rnf (PkgMkDoc str) = rnf  str `seq` ()
-    rnf (PkgTest str) = rnf  str `seq` ()
-    rnf (PkgIndex fp) = rnf  fp `seq` ()
-    rnf (WarnOnly) = ()
-    rnf (Pkg str) = rnf  str `seq` ()
-    rnf (BCAsm str) = rnf  str `seq` ()
-    rnf (DumpDefun str) = rnf  str `seq` ()
-    rnf (DumpCases str) = rnf  str `seq` ()
-    rnf (UseCodegen cg) = rnf  cg `seq` ()
-    rnf (CodegenArgs str) = rnf  str `seq` ()
-    rnf (OutputTy ot) = rnf  ot `seq` ()
-    rnf (Extension le) = rnf  le `seq` ()
-    rnf (InterpretScript str) = rnf  str `seq` ()
-    rnf (EvalExpr str) = rnf  str `seq` ()
-    rnf (TargetTriple str) = rnf  str `seq` ()
-    rnf (TargetCPU str) = rnf  str `seq` ()
-    rnf (OptLevel i) = rnf  i `seq` ()
-    rnf (AddOpt o) = rnf  o `seq` ()
-    rnf (RemoveOpt o) = rnf  o `seq` ()
-    rnf (Client str) = rnf  str `seq` ()
-    rnf (ShowOrigErr) = ()
-    rnf (AutoWidth) = ()
-    rnf (AutoSolve) = ()
-    rnf (UseConsoleWidth cw) = rnf  cw `seq` ()
-    rnf DumpHighlights = ()
-    rnf NoElimDeprecationWarnings = ()
-    rnf NoOldTacticDeprecationWarnings = ()
-
-
-instance NFData TIData where
-    rnf TIPartial = ()
-    rnf (TISolution xs) = rnf xs `seq` ()
-
-instance NFData IOption where
-    rnf (IOption
-         opt_logLevel
-         opt_logcats
-         opt_typecase
-         opt_typeintype
-         opt_coverage
-         opt_showimp
-         opt_errContext
-         opt_repl
-         opt_verbose
-         opt_nobanner
-         opt_quiet
-         opt_codegen
-         opt_outputTy
-         opt_ibcsubdir
-         opt_importdirs
-         opt_sourcedirs
-         opt_triple
-         opt_cpu
-         opt_cmdline
-         opt_origerr
-         opt_autoSolve
-         opt_autoImport
-         opt_optimise
-         opt_printdepth
-         opt_evaltypes
-         opt_desugarnats
-         opt_autoimpls) =
-         rnf opt_logLevel
-         `seq` rnf opt_typecase
-         `seq` rnf opt_typeintype
-         `seq` rnf opt_coverage
-         `seq` rnf opt_showimp
-         `seq` rnf opt_errContext
-         `seq` rnf opt_repl
-         `seq` rnf opt_verbose
-         `seq` rnf opt_nobanner
-         `seq` rnf opt_quiet
-         `seq` rnf opt_codegen
-         `seq` rnf opt_outputTy
-         `seq` rnf opt_ibcsubdir
-         `seq` rnf opt_importdirs
-         `seq` rnf opt_sourcedirs
-         `seq` rnf opt_triple
-         `seq` rnf opt_cpu
-         `seq` rnf opt_cmdline
-         `seq` rnf opt_origerr
-         `seq` rnf opt_autoSolve
-         `seq` rnf opt_autoImport
-         `seq` rnf opt_optimise
-         `seq` rnf opt_printdepth
-         `seq` rnf opt_evaltypes
-         `seq` rnf opt_desugarnats
-         `seq` rnf opt_autoimpls
-         `seq` ()
-
-instance NFData LanguageExt where
-    rnf TypeProviders = ()
-    rnf ErrorReflection = ()
-
-instance NFData Optimisation where
-    rnf PETransform = ()
-
-instance NFData ColourTheme where
-    rnf (ColourTheme keywordColour
-                     boundVarColour
-                     implicitColour
-                     functionColour
-                     typeColour
-                     dataColour
-                     promptColour
-                     postulateColour) =
-        rnf keywordColour
-        `seq` rnf boundVarColour
-        `seq` rnf implicitColour
-        `seq` rnf functionColour
-        `seq` rnf typeColour
-        `seq` rnf dataColour
-        `seq` rnf promptColour
-        `seq` rnf postulateColour
-        `seq` ()
-
-instance NFData IdrisColour where
-  rnf (IdrisColour _ x2 x3 x4 x5) = rnf x2 `seq` rnf x3 `seq` rnf x4 `seq` rnf x5 `seq` ()
-
-instance NFData OutputType where
-    rnf Raw        = ()
-    rnf Object     = ()
-    rnf Executable = ()
-
-instance NFData IBCWrite where
-    rnf (IBCFix fixDecl) = rnf fixDecl `seq` ()
-    rnf (IBCImp name) = rnf name `seq` ()
-    rnf (IBCStatic name) = rnf name `seq` ()
-    rnf (IBCClass name) = rnf name `seq` ()
-    rnf (IBCInstance b1 b2 n1 n2) = rnf b1 `seq` rnf b2 `seq` rnf n1 `seq` rnf n2 `seq` ()
-    rnf (IBCDSL name) = rnf name `seq` ()
-    rnf (IBCData name) = rnf name `seq` ()
-    rnf (IBCOpt name) = rnf name `seq` ()
-    rnf (IBCMetavar name) = rnf name `seq` ()
-    rnf (IBCSyntax syntax) = rnf syntax `seq` ()
-    rnf (IBCKeyword string) = rnf string `seq` ()
-    rnf (IBCImport imp) = rnf imp `seq` ()
-    rnf (IBCImportDir filePath) = rnf filePath `seq` ()
-    rnf (IBCSourceDir filePath) = rnf filePath `seq` ()
-    rnf (IBCObj codegen filePath) = rnf codegen `seq` rnf filePath `seq` ()
-    rnf (IBCLib codegen string) = rnf codegen `seq` rnf string `seq` ()
-    rnf (IBCCGFlag codegen string) = rnf codegen `seq` rnf string `seq` ()
-    rnf (IBCDyLib string) = rnf string `seq` ()
-    rnf (IBCHeader codegen string) = rnf codegen `seq` rnf string `seq` ()
-    rnf (IBCAccess name accessibility) = rnf name `seq` rnf accessibility `seq` ()
-    rnf (IBCMetaInformation name metaInformation) = rnf name `seq` rnf metaInformation `seq` ()
-    rnf (IBCTotal name totality) = rnf name `seq` rnf totality `seq` ()
-    rnf (IBCInjective name inj) = rnf name `seq` rnf inj `seq` ()
-    rnf (IBCFlags name fnOpts) = rnf name `seq` rnf fnOpts `seq` ()
-    rnf (IBCFnInfo name fnInfo) = rnf name `seq` rnf fnInfo `seq` ()
-    rnf (IBCTrans name terms) = rnf name `seq` rnf terms `seq` ()
-    rnf (IBCErrRev terms) = rnf terms `seq` ()
-    rnf (IBCCG name) = rnf name `seq` ()
-    rnf (IBCDoc name) = rnf name `seq` ()
-    rnf (IBCCoercion name) = rnf name `seq` ()
-    rnf (IBCDef name) = rnf name `seq` ()
-    rnf (IBCNameHint names) = rnf names `seq` ()
-    rnf (IBCLineApp filePath int pTerm) = rnf filePath `seq` rnf int `seq` rnf pTerm `seq` ()
-    rnf (IBCErrorHandler name) = rnf name `seq` ()
-    rnf (IBCFunctionErrorHandler n1 n2 n3) = rnf n1 `seq` rnf n2 `seq` rnf n3 `seq` ()
-    rnf (IBCPostulate name) = rnf name `seq` ()
-    rnf (IBCExtern extern) = rnf extern `seq` ()
-    rnf (IBCTotCheckErr fc string) = rnf fc `seq` rnf string `seq` ()
-    rnf (IBCParsedRegion fc) = rnf fc `seq` ()
-    rnf (IBCModDocs name) = rnf name `seq` ()
-    rnf (IBCUsage usage) = rnf usage `seq` ()
-    rnf (IBCExport name) = rnf name `seq` ()
-    rnf (IBCAutoHint n1 n2) = rnf n1 `seq` rnf n2 `seq` ()
-    rnf (IBCDeprecate n1 n2) = rnf n1 `seq` rnf n2 `seq` ()
-    rnf (IBCRecord x) = rnf x `seq` ()
-    rnf (IBCFragile n1 n2) = rnf n1 `seq` rnf n2 `seq` ()
-    rnf (IBCConstraint n1 n2) = rnf n1 `seq` rnf n2 `seq` ()
-
-
-instance NFData a => NFData (D.Block a) where
-  rnf (D.Para lines) = rnf lines `seq` ()
-  rnf (D.Header i lines) = rnf i `seq` rnf lines `seq` ()
-  rnf (D.Blockquote bs) = rnf bs `seq` ()
-  rnf (D.List b t xs) = rnf b `seq` rnf t `seq` rnf xs `seq` ()
-  rnf (D.CodeBlock attr txt tm) = rnf attr `seq` rnf txt `seq` ()
-  rnf (D.HtmlBlock txt) = rnf txt `seq` ()
-  rnf D.HRule = ()
-
-instance NFData a => NFData (D.Inline a) where
-  rnf (D.Str txt) = rnf txt `seq` ()
-  rnf D.Space = ()
-  rnf D.SoftBreak = ()
-  rnf D.LineBreak = ()
-  rnf (D.Emph xs) = rnf xs `seq` ()
-  rnf (D.Strong xs) = rnf xs `seq` ()
-  rnf (D.Code xs tm) = rnf xs `seq` rnf tm `seq` ()
-  rnf (D.Link a b xs) = rnf a `seq` rnf b `seq` rnf xs `seq` ()
-  rnf (D.Image a b c) = rnf a `seq` rnf b `seq` rnf c `seq` ()
-  rnf (D.Entity a) = rnf a `seq` ()
-  rnf (D.RawHtml x) = rnf x `seq` ()
-
-=======
->>>>>>> 8d42e434
 instance NFData CT.ListType where
   rnf (CT.Bullet c) = rnf c `seq` ()
   rnf (CT.Numbered nw i) = rnf nw `seq` rnf i `seq` ()
