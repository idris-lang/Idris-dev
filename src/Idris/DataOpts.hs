--- conflicted
+++ resolved
@@ -5,12 +5,8 @@
 -- Forcing, detagging and collapsing
 
 import Idris.AbsSyntax
-<<<<<<< HEAD
+import Idris.AbsSyntaxTree
 import Idris.Core.TT
-=======
-import Idris.AbsSyntaxTree
-import Core.TT
->>>>>>> 77ab9a18
 
 import Control.Applicative
 import qualified Data.IntMap as M
