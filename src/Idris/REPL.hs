{-# LANGUAGE MultiParamTypeClasses, FlexibleInstances, DeriveFunctor,
             PatternGuards #-}

module Idris.REPL where

import Idris.AbsSyntax
import Idris.REPLParser
import Idris.ElabDecls
import Idris.ElabTerm
import Idris.Error
import Idris.Delaborate
import Idris.Compiler
import Idris.Prover
import Idris.Parser
import Idris.Primitives
import Idris.Coverage
import Idris.UnusedArgs
import Idris.Docs
import Idris.Help
import Idris.Completion
import Idris.IdeSlave

import Paths_idris
import Util.System
import Util.DynamicLinker

import Core.Evaluate
import Core.Execute (execute)
import Core.ProofShell
import Core.TT
import Core.Constraints

import IRTS.Compiler
import IRTS.LParser
import IRTS.CodegenCommon

-- import RTS.SC
-- import RTS.Bytecode
-- import RTS.PreC
-- import RTS.CodegenC

import System.Console.Haskeline as H
import System.FilePath
import System.Exit
import System.Environment
import System.Process
import System.Directory
import System.IO
import Control.Monad
import Control.Monad.Trans.State.Strict ( StateT, execStateT, get, put )
import Control.Monad.Trans ( liftIO, lift )
import Data.Maybe
import Data.List
import Data.Char
import Data.Version

import Debug.Trace

-- | Run the REPL
repl :: IState -- ^ The initial state
     -> [FilePath] -- ^ The loaded modules
     -> InputT Idris ()
repl orig mods
   = H.catch
      (do let quiet = opt_quiet (idris_options orig)
          let prompt = if quiet
                          then ""
                          else mkPrompt mods ++ "> "
          x <- getInputLine prompt
          case x of
              Nothing -> do lift $ when (not quiet) (iputStrLn "Bye bye")
                            return ()
              Just input -> H.catch 
                              (do ms <- lift $ processInput input orig mods
                                  case ms of
                                      Just mods -> repl orig mods
                                      Nothing -> return ())
                              ctrlC)
      ctrlC
   where ctrlC :: SomeException -> InputT Idris ()
         ctrlC e = do lift $ iputStrLn (show e)
                      repl orig mods

-- | Run the IdeSlave
ideslaveStart :: IState -> [FilePath] -> Idris ()
ideslaveStart orig mods
  = do i <- getIState
       case idris_outputmode i of
         IdeSlave n ->
           when (mods /= []) (do liftIO $ putStrLn $ convSExp "set-prompt" (mkPrompt mods) n)
       ideslave orig mods


ideslave :: IState -> [FilePath] -> Idris ()
ideslave orig mods
  = do idrisCatch
         (do l <- liftIO $ getLine
             let (sexp, id) = parseMessage l
             i <- getIState
             putIState $ i { idris_outputmode = (IdeSlave id) }
             case sexpToCommand sexp of
               Just (Interpret cmd) ->
                 do let fn = case mods of
                                 (f:_) -> f
                                 _ -> ""
                    case parseCmd i cmd of
                         Left err -> iFail $ show err
                         Right cmd -> idrisCatch
                                        (do ideslaveProcess fn cmd)
                                        (\e -> do iFail $ show e)
               Just (REPLCompletions str) ->
                 do (unused, compls) <- replCompletion (reverse str, "")
                    let good = SexpList [SymbolAtom "ok", toSExp (map replacement compls, reverse unused)]
                    liftIO $ putStrLn $ convSExp "return" good id
               Just (LoadFile filename) ->
                 do clearErr
                    putIState (orig { idris_options = idris_options i,
                                      idris_outputmode = (IdeSlave id) })
                    loadModule filename
                    iucheck
                    liftIO $ putStrLn $ convSExp "set-prompt" (mkPrompt [filename]) id
                    -- report success! or failure!
                    ideslave orig [filename]
               Nothing -> do iFail "did not understand")
         (\e -> do iFail $ show e)
       ideslave orig mods

ideslaveProcess :: FilePath -> Command -> Idris ()
ideslaveProcess fn Help = process fn Help
ideslaveProcess fn (ChangeDirectory f) = do process fn (ChangeDirectory f)
                                            iResult "changed directory to"
ideslaveProcess fn (Eval t) = process fn (Eval t)
ideslaveProcess fn (ExecVal t) = process fn (ExecVal t)
ideslaveProcess fn (Check (PRef x n)) = process fn (Check (PRef x n))
ideslaveProcess fn (Check t) = process fn (Check t)
ideslaveProcess fn (DocStr n) = process fn (DocStr n)
ideslaveProcess fn Universes = process fn Universes
ideslaveProcess fn (Defn n) = do process fn (Defn n)
                                 iResult ""
ideslaveProcess fn (TotCheck n) = process fn (TotCheck n)
ideslaveProcess fn (DebugInfo n) = do process fn (DebugInfo n)
                                      iResult ""
ideslaveProcess fn (Info n) = process fn (Info n)
ideslaveProcess fn (Search t) = process fn (Search t)
ideslaveProcess fn (Spec t) = process fn (Spec t)
-- RmProof and AddProof not supported!
ideslaveProcess fn (ShowProof n') = process fn (ShowProof n')
ideslaveProcess fn (Prove n') = process fn (Prove n')
ideslaveProcess fn (HNF t) = process fn (HNF t)
--ideslaveProcess fn TTShell = process fn TTShell -- need some prove mode!

--that most likely does not work, since we need to wrap
--input/output of the executed binary...
ideslaveProcess fn Execute = do process fn Execute
                                iResult ""
ideslaveProcess fn (NewCompile f) = do process fn (NewCompile f)
                                       iResult ""
ideslaveProcess fn (Compile target f) = do process fn (Compile target f)
                                           iResult ""
ideslaveProcess fn (LogLvl i) = do process fn (LogLvl i)
                                   iResult ""
ideslaveProcess fn (Pattelab t) = process fn (Pattelab t)
ideslaveProcess fn (Missing n) = process fn (Missing n)
ideslaveProcess fn (DynamicLink l) = do process fn (DynamicLink l)
                                        iResult ""
ideslaveProcess fn ListDynamic = do process fn ListDynamic
                                    iResult ""
ideslaveProcess fn Metavars = process fn Metavars
ideslaveProcess fn (SetOpt ErrContext) = do process fn (SetOpt ErrContext)
                                            iResult ""
ideslaveProcess fn (UnsetOpt ErrContext) = do process fn (UnsetOpt ErrContext)
                                              iResult ""
ideslaveProcess fn (SetOpt ShowImpl) = do process fn (SetOpt ShowImpl)
                                          iResult ""
ideslaveProcess fn (UnsetOpt ShowImpl) = do process fn (UnsetOpt ShowImpl)
                                            iResult ""
ideslaveProcess fn (SetOpt x) = process fn (SetOpt x)
ideslaveProcess fn (UnsetOpt x) = process fn (UnsetOpt x)
ideslaveProcess fn _ = iFail "command not recognized or not supported"


-- | The prompt consists of the currently loaded modules, or "Idris" if there are none
mkPrompt [] = "Idris"
mkPrompt [x] = "*" ++ dropExtension x
mkPrompt (x:xs) = "*" ++ dropExtension x ++ " " ++ mkPrompt xs

-- | Determine whether a file uses literate syntax
lit f = case splitExtension f of
            (_, ".lidr") -> True
            _ -> False

processInput :: String -> IState -> [FilePath] -> Idris (Maybe [FilePath])
processInput cmd orig inputs
    = do i <- getIState
         let opts = idris_options i
         let quiet = opt_quiet opts
         let fn = case inputs of
                        (f:_) -> f
                        _ -> ""
         case parseCmd i cmd of
            Left err ->   do liftIO $ print err
                             return (Just inputs)
            Right Reload -> 
                do putIState (orig { idris_options = idris_options i })
                   clearErr
                   mods <- mapM loadModule inputs  
                   return (Just inputs)
            Right (Load f) -> 
                do putIState (orig { idris_options = idris_options i })
                   clearErr
                   mod <- loadModule f
                   return (Just [f])
            Right (ModImport f) -> 
                do clearErr
                   fmod <- loadModule f
                   return (Just (inputs ++ [fmod]))
            Right Edit -> do edit fn orig
                             return (Just inputs)
            Right Proofs -> do proofs orig
                               return (Just inputs)
            Right Quit -> do when (not quiet) (iputStrLn "Bye bye")
                             return Nothing
            Right cmd  -> do idrisCatch (process fn cmd)
                                        (\e -> iputStrLn (show e))
                             return (Just inputs)

resolveProof :: Name -> Idris Name
resolveProof n'
  = do i <- getIState
       ctxt <- getContext
       n <- case lookupNames n' ctxt of
                 [x] -> return x
                 [] -> return n'
                 ns -> fail $ pshow i (CantResolveAlts (map show ns))
       return n

removeProof :: Name -> Idris ()
removeProof n =
  do i <- getIState
     let proofs = proof_list i
     let ps = filter ((/= n) . fst) proofs
     putIState $ i { proof_list = ps }

edit :: FilePath -> IState -> Idris ()
edit "" orig = iputStrLn "Nothing to edit"
edit f orig
    = do i <- getIState
         env <- liftIO $ getEnvironment
         let editor = getEditor env
         let line = case errLine i of
                        Just l -> " +" ++ show l ++ " "
                        Nothing -> " "
         let cmd = editor ++ line ++ f
         liftIO $ system cmd
         clearErr
         putIState (orig { idris_options = idris_options i })
         loadModule f
         iucheck
         return ()
   where getEditor env | Just ed <- lookup "EDITOR" env = ed
                       | Just ed <- lookup "VISUAL" env = ed
                       | otherwise = "vi"


proofs :: IState -> Idris ()
proofs orig
  = do i <- getIState
       let ps = proof_list i
       case ps of
            [] -> iputStrLn "No proofs available"
            _  -> iputStrLn $ "Proofs:\n\t" ++ (show $ map fst ps)

insertScript :: String -> [String] -> [String]
insertScript prf [] = "\n---------- Proofs ----------" : "" : [prf]
insertScript prf (p@"---------- Proofs ----------" : "" : xs)
    = p : "" : prf : xs
insertScript prf (x : xs) = x : insertScript prf xs

process :: FilePath -> Command -> Idris ()
process fn Help = iResult displayHelp
process fn (ChangeDirectory f)
                 = do liftIO $ setCurrentDirectory f
                      return ()
process fn (Eval t)
                 = do (tm, ty) <- elabVal toplevel False t
                      ctxt <- getContext
                      ist <- getIState
                      let tm' = normaliseAll ctxt [] tm
                      let ty' = normaliseAll ctxt [] ty
                      logLvl 3 $ "Raw: " ++ show (tm', ty')
                      imp <- impShow
                      iResult (showImp imp (delab ist tm') ++ " : " ++
                               showImp imp (delab ist ty'))
process fn (ExecVal t)
                  = do ctxt <- getContext
                       ist <- getIState
                       (tm, ty) <- elabVal toplevel False t
--                       let tm' = normaliseAll ctxt [] tm
                       let ty' = normaliseAll ctxt [] ty
                       res <- execute tm
                       imp <- impShow
                       iResult (showImp imp (delab ist res) ++ " : " ++
                                showImp imp (delab ist ty'))
process fn (Check (PRef _ n))
   = do ctxt <- getContext
        ist <- getIState
        imp <- impShow
        case lookupNames n ctxt of
<<<<<<< HEAD
             ts@(_:_) -> mapM_ (\n -> iputStrLn $ show n ++ " : " ++
                                        showImp imp (delabTy ist n)) ts
             [] -> iputStrLn $ "No such variable " ++ show n
=======
             ts@(_:_) -> do mapM_ (\n -> iputStrLn $ show n ++ " : " ++
                                         showImp imp (delabTy ist n)) ts
                            iResult ""
             [] -> iFail $ "No such variable " ++ show n
>>>>>>> 9054e623
process fn (Check t) = do (tm, ty) <- elabVal toplevel False t
                          ctxt <- getContext
                          ist <- getIState
                          imp <- impShow
                          let ty' = normaliseC ctxt [] ty
                          iResult (showImp imp (delab ist tm) ++ " : " ++
                                   showImp imp (delab ist ty))

process fn (DocStr n) = do i <- getIState
                           case lookupCtxtName n (idris_docstrings i) of
<<<<<<< HEAD
                                [] -> iputStrLn $ "No documentation for " ++ show n
                                ns -> mapM_ showDoc ns 
    where showDoc (n, d) 
=======
                                [] -> iFail $ "No documentation for " ++ show n
                                ns -> do mapM_ showDoc ns
                                         iResult ""
    where showDoc (n, d)
>>>>>>> 9054e623
             = do doc <- getDocs n
                  iputStrLn $ show doc
process fn Universes = do i <- getIState
                          let cs = idris_constraints i
--                        iputStrLn $ showSep "\n" (map show cs)
                          iputStrLn $ show (map fst cs)
                          let n = length cs
                          iputStrLn $ "(" ++ show n ++ " constraints)"
                          case ucheck cs of
                            Error e -> iFail $ pshow i e
                            OK _ -> iResult "Universes OK"
process fn (Defn n) = do i <- getIState
                         iputStrLn "Compiled patterns:\n"
<<<<<<< HEAD
                         liftIO $ print (lookupDef n (tt_ctxt i))
=======
                         iputStrLn $ show (lookupDef n (tt_ctxt i))
>>>>>>> 9054e623
                         case lookupCtxt n (idris_patdefs i) of
                            [] -> return ()
                            [(d, _)] -> do iputStrLn "Original definiton:\n"
                                           mapM_ (printCase i) d
                         case lookupTotal n (tt_ctxt i) of
                            [t] -> iputStrLn (showTotal t i)
                            _ -> return ()
    where printCase i (_, lhs, rhs)
             = do iputStrLn (showImp True (delab i lhs) ++ " = " ++
                             showImp True (delab i rhs))
process fn (TotCheck n) = do i <- getIState
                             case lookupTotal n (tt_ctxt i) of
                                [t] -> iResult (showTotal t i)
                                _ -> do iFail ""
                                        return ()
process fn (DebugInfo n)
   = do i <- getIState
        let oi = lookupCtxtName n (idris_optimisation i)
        when (not (null oi)) $ iputStrLn (show oi)
        let si = lookupCtxt n (idris_statics i)
        when (not (null si)) $ iputStrLn (show si)
        let di = lookupCtxt n (idris_datatypes i)
        when (not (null di)) $ iputStrLn (show di)
        let d = lookupDef n (tt_ctxt i)
<<<<<<< HEAD
        when (not (null d)) $ liftIO $
           do print (head d)
=======
        when (not (null d)) $ iputStrLn $ "Definition: " ++ (show (head d))
>>>>>>> 9054e623
        let cg = lookupCtxtName n (idris_callgraph i)
        findUnusedArgs (map fst cg)
        i <- getIState
        let cg' = lookupCtxtName n (idris_callgraph i)
        sc <- checkSizeChange n
        iputStrLn $ "Size change: " ++ show sc
        when (not (null cg')) $ do iputStrLn "Call graph:\n"
                                   iputStrLn (show cg')
process fn (Info n) = do i <- getIState
                         case lookupCtxt n (idris_classes i) of
                              [c] -> classInfo c
                              _ -> iFail "Not a class"
process fn (Search t) = iFail "Not implemented"
process fn (Spec t) = do (tm, ty) <- elabVal toplevel False t
                         ctxt <- getContext
                         ist <- getIState
                         let tm' = simplify ctxt True [] {- (idris_statics ist) -} tm
                         iResult (show (delab ist tm'))

process fn (RmProof n')
  = do i <- getIState
       n <- resolveProof n'
       let proofs = proof_list i
       case lookup n proofs of
            Nothing -> iputStrLn "No proof to remove"
            Just _  -> do removeProof n
                          insertMetavar n
                          iputStrLn $ "Removed proof " ++ show n
                          where
                            insertMetavar :: Name -> Idris ()
                            insertMetavar n =
                              do i <- getIState
                                 let ms = idris_metavars i
                                 putIState $ i { idris_metavars = n : ms }

process fn' (AddProof prf)
  = do fn <- do
         ex <- liftIO $ doesFileExist fn'
         let fnExt = fn' <.> "idr"
         exExt <- liftIO $ doesFileExist fnExt
         if ex
            then return fn'
            else if exExt
                    then return fnExt
                    else fail $ "Neither \""++fn'++"\" nor \""++fnExt++"\" exist"
       let fb = fn ++ "~"
       liftIO $ copyFile fn fb -- make a backup in case something goes wrong!
       prog <- liftIO $ readFile fb
       i <- getIState
       let proofs = proof_list i
       n' <- case prf of
                Nothing -> case proofs of
                             [] -> fail "No proof to add"
                             ((x, p) : _) -> return x
                Just nm -> return nm
       n <- resolveProof n'
       case lookup n proofs of
            Nothing -> iputStrLn "No proof to add"
            Just p  -> do let prog' = insertScript (showProof (lit fn) n p) ls
                          liftIO $ writeFile fn (unlines prog')
                          removeProof n
                          iputStrLn $ "Added proof " ++ show n
                          where ls = (lines prog)

process fn (ShowProof n')
  = do i <- getIState
       n <- resolveProof n'
       let proofs = proof_list i
       case lookup n proofs of
            Nothing -> iFail "No proof to show"
            Just p  -> iResult $ showProof False n p

process fn (Prove n')
     = do ctxt <- getContext
          ist <- getIState
          n <- case lookupNames n' ctxt of
                    [x] -> return x
                    [] -> return n'
                    ns -> fail $ pshow ist (CantResolveAlts (map show ns))
          prover (lit fn) n
          -- recheck totality
          i <- getIState
          totcheck (FC "(input)" 0, n)
          mapM_ (\ (f,n) -> setTotality n Unchecked) (idris_totcheck i)
          mapM_ checkDeclTotality (idris_totcheck i)

process fn (HNF t)  = do (tm, ty) <- elabVal toplevel False t
                         ctxt <- getContext
                         ist <- getIState
                         let tm' = hnf ctxt [] tm
                         iResult (show (delab ist tm'))
process fn TTShell  = do ist <- getIState
                         let shst = initState (tt_ctxt ist)
                         runShell shst
                         return ()
process fn Execute = do (m, _) <- elabVal toplevel False
                                        (PApp fc
                                           (PRef fc (UN "run__IO"))
                                           [pexp $ PRef fc (NS (UN "main") ["Main"])])
--                                      (PRef (FC "main" 0) (NS (UN "main") ["main"]))
                        (tmpn, tmph) <- liftIO tempfile
                        liftIO $ hClose tmph
                        t <- target
                        compile t tmpn m
                        liftIO $ system tmpn
                        return ()
  where fc = FC "main" 0
process fn (NewCompile f)
     = do (m, _) <- elabVal toplevel False
                      (PApp fc (PRef fc (UN "run__IO"))
                          [pexp $ PRef fc (NS (UN "main") ["Main"])])
          compileEpic f m
  where fc = FC "main" 0
process fn (Compile target f)
      = do (m, _) <- elabVal toplevel False
                       (PApp fc (PRef fc (UN "run__IO"))
                       [pexp $ PRef fc (NS (UN "main") ["Main"])])
           compile target f m
  where fc = FC "main" 0
process fn (LogLvl i) = setLogLevel i
-- Elaborate as if LHS of a pattern (debug command)
process fn (Pattelab t)
     = do (tm, ty) <- elabVal toplevel True t
<<<<<<< HEAD
          iputStrLn $ show tm ++ "\n\n : " ++ show ty

process fn (Missing n) = do i <- getIState
                            case lookupDef n (tt_ctxt i) of
                                [CaseOp _ _ _ _ _ args t _ _]
                                    -> do tms <- genMissing n args t
                                          iputStrLn (showSep "\n" (map (showImp True) tms))
                                [] -> iputStrLn $ show n ++ " undefined"
                                _ -> iputStrLn $ "Ambiguous name"
=======
          iResult $ show tm ++ "\n\n : " ++ show ty

process fn (Missing n)
    = do i <- getIState
         case lookupCtxt n (idris_patdefs i) of
                  [] -> return ()
                  [(_, tms)] ->
                       iResult (showSep "\n" (map (showImp True) tms))
                  _ -> iFail $ "Ambiguous name"
>>>>>>> 9054e623
process fn (DynamicLink l) = do i <- getIState
                                let lib = trim l
                                handle <- lift $ tryLoadLib lib
                                case handle of
                                  Nothing -> iFail $ "Could not load dynamic lib \"" ++ l ++ "\""
                                  Just x -> do let libs = idris_dynamic_libs i
                                               putIState $ i { idris_dynamic_libs = x:libs }
    where trim = reverse . dropWhile isSpace . reverse . dropWhile isSpace
process fn ListDynamic = do i <- getIState
                            iputStrLn "Dynamic libraries:"
                            showLibs $ idris_dynamic_libs i
    where showLibs []                = return ()
          showLibs ((Lib name _):ls) = do iputStrLn $ "\t" ++ name; showLibs ls
process fn Metavars
                 = do ist <- getIState
                      let mvs = idris_metavars ist \\ primDefs
                      case mvs of
                        [] -> iFail "No global metavariables to solve"
                        _ -> iResult $ "Global metavariables:\n\t" ++ show mvs
process fn NOP      = return ()

process fn (SetOpt   ErrContext) = setErrContext True
process fn (UnsetOpt ErrContext) = setErrContext False
process fn (SetOpt ShowImpl)     = setImpShow True
process fn (UnsetOpt ShowImpl)   = setImpShow False

process fn (SetOpt _) = iFail "Not a valid option"
process fn (UnsetOpt _) = iFail "Not a valid option"


classInfo :: ClassInfo -> Idris ()
classInfo ci = do iputStrLn "Methods:\n"
                  mapM_ dumpMethod (class_methods ci)
                  iputStrLn ""
                  iputStrLn "Instances:\n"
                  mapM_ dumpInstance (class_instances ci)
                  iResult ""

dumpMethod :: (Name, (FnOpts, PTerm)) -> Idris ()
dumpMethod (n, (_, t)) = iputStrLn $ show n ++ " : " ++ show t

dumpInstance :: Name -> Idris ()
dumpInstance n = do i <- getIState
                    ctxt <- getContext
                    imp <- impShow
                    case lookupTy n ctxt of
                         ts -> mapM_ (\t -> iputStrLn $ showImp imp (delab i t)) ts

showTotal t@(Partial (Other ns)) i
   = show t ++ "\n\t" ++ showSep "\n\t" (map (showTotalN i) ns)
showTotal t i = show t
showTotalN i n = case lookupTotal n (tt_ctxt i) of
                        [t] -> showTotal t i
                        _ -> ""

displayHelp = let vstr = showVersion version in
              "\nIdris version " ++ vstr ++ "\n" ++
              "--------------" ++ map (\x -> '-') vstr ++ "\n\n" ++
              concatMap cmdInfo helphead ++
              concatMap cmdInfo help
  where cmdInfo (cmds, args, text) = "   " ++ col 16 12 (showSep " " cmds) (show args) text 
        col c1 c2 l m r = 
            l ++ take (c1 - length l) (repeat ' ') ++ 
            m ++ take (c2 - length m) (repeat ' ') ++ r ++ "\n"

parseTarget :: String -> Target
parseTarget "C" = ViaC
parseTarget "Java" = ViaJava
parseTarget "bytecode" = Bytecode
parseTarget "javascript" = ViaJavaScript
parseTarget "node" = ViaNode
parseTarget _ = error "unknown target" -- FIXME: partial function

parseArgs :: [String] -> [Opt]
parseArgs [] = []
parseArgs ("--quiet":ns)         = Quiet : (parseArgs ns)
parseArgs ("--ideslave":ns)      = Ideslave : (parseArgs ns)
parseArgs ("--log":lvl:ns)       = OLogging (read lvl) : (parseArgs ns)
parseArgs ("--noprelude":ns)     = NoPrelude : (parseArgs ns)
parseArgs ("--check":ns)         = NoREPL : (parseArgs ns)
parseArgs ("-o":n:ns)            = NoREPL : Output n : (parseArgs ns)
parseArgs ("-no":n:ns)           = NoREPL : NewOutput n : (parseArgs ns)
parseArgs ("--typecase":ns)      = TypeCase : (parseArgs ns)
parseArgs ("--typeintype":ns)    = TypeInType : (parseArgs ns)
parseArgs ("--total":ns)         = DefaultTotal : (parseArgs ns)
parseArgs ("--partial":ns)       = DefaultPartial : (parseArgs ns)
parseArgs ("--warnpartial":ns)   = WarnPartial : (parseArgs ns)
parseArgs ("--nocoverage":ns)    = NoCoverage : (parseArgs ns)
parseArgs ("--errorcontext":ns)  = ErrContext : (parseArgs ns)
parseArgs ("--help":ns)          = Usage : (parseArgs ns)
parseArgs ("--link":ns)          = ShowLibs : (parseArgs ns)
parseArgs ("--libdir":ns)        = ShowLibdir : (parseArgs ns)
parseArgs ("--include":ns)       = ShowIncs : (parseArgs ns)
parseArgs ("--version":ns)       = Ver : (parseArgs ns)
parseArgs ("--verbose":ns)       = Verbose : (parseArgs ns)
parseArgs ("--ibcsubdir":n:ns)   = IBCSubDir n : (parseArgs ns)
parseArgs ("-i":n:ns)            = ImportDir n : (parseArgs ns)
parseArgs ("--warn":ns)          = WarnOnly : (parseArgs ns)
parseArgs ("--package":n:ns)     = Pkg n : (parseArgs ns)
parseArgs ("-p":n:ns)            = Pkg n : (parseArgs ns)
parseArgs ("--build":n:ns)       = PkgBuild n : (parseArgs ns)
parseArgs ("--install":n:ns)     = PkgInstall n : (parseArgs ns)
parseArgs ("--clean":n:ns)       = PkgClean n : (parseArgs ns)
parseArgs ("--bytecode":n:ns)    = NoREPL : BCAsm n : (parseArgs ns)
parseArgs ("--fovm":n:ns)        = NoREPL : FOVM n : (parseArgs ns)
parseArgs ("-S":ns)              = OutputTy Raw : (parseArgs ns)
parseArgs ("-c":ns)              = OutputTy Object : (parseArgs ns)
parseArgs ("--dumpdefuns":n:ns)  = DumpDefun n : (parseArgs ns)
parseArgs ("--dumpcases":n:ns)   = DumpCases n : (parseArgs ns)
parseArgs ("--target":n:ns)      = UseTarget (parseTarget n) : (parseArgs ns)
parseArgs ("-XTypeProviders":ns) = Extension TypeProviders : (parseArgs ns)
parseArgs (n:ns)                 = Filename n : (parseArgs ns)

helphead =
  [ (["Command"], SpecialHeaderArg, "Purpose"),
    ([""], NoArg, "")
  ]


replSettings :: Settings Idris
replSettings = setComplete replCompletion defaultSettings

-- invoke as if from command line
idris :: [Opt] -> IO IState
idris opts = execStateT (idrisMain opts) idrisInit

idrisMain :: [Opt] -> Idris ()
idrisMain opts =
    do let inputs = opt getFile opts
       let quiet = Quiet `elem` opts
       let idesl = Ideslave `elem` opts
       let runrepl = not (NoREPL `elem` opts)
       let output = opt getOutput opts
       let newoutput = opt getNewOutput opts
       let ibcsubdir = opt getIBCSubDir opts
       let importdirs = opt getImportDir opts
       let bcs = opt getBC opts
       let vm = opt getFOVM opts
       let pkgdirs = opt getPkgDir opts
       let outty = case opt getOutputTy opts of
                     [] -> Executable
                     xs -> last xs
       let tgt = case opt getTarget opts of
                   [] -> ViaC
                   xs -> last xs
       when (DefaultTotal `elem` opts) $ do i <- getIState
                                            putIState (i { default_total = True })
       mapM_ addLangExt (opt getLanguageExt opts)
       setREPL runrepl
       setQuiet quiet
       setIdeSlave idesl
       setVerbose runrepl
       setCmdLine opts
       setOutputTy outty
       setTarget tgt
       when (Verbose `elem` opts) $ setVerbose True
       mapM_ makeOption opts
       -- if we have the --fovm flag, drop into the first order VM testing
       case vm of
         [] -> return ()
         xs -> liftIO $ mapM_ (fovm tgt outty) xs 
       -- if we have the --bytecode flag, drop into the bytecode assembler
       case bcs of
         [] -> return ()
         xs -> return () -- liftIO $ mapM_ bcAsm xs 
       case ibcsubdir of
         [] -> setIBCSubDir ""
         (d:_) -> setIBCSubDir d
       setImportDirs importdirs

       addPkgDir "base"
       mapM_ addPkgDir pkgdirs
       elabPrims
       when (not (NoPrelude `elem` opts)) $ do x <- loadModule "Prelude"
                                               return ()
       when (runrepl && not quiet && not idesl) $ iputStrLn banner
       ist <- getIState
       mods <- mapM loadModule inputs
       ok <- noErrors
       when ok $ case output of
                    [] -> return ()
                    (o:_) -> process "" (Compile tgt o)  
       when ok $ case newoutput of
                    [] -> return ()
                    (o:_) -> process "" (NewCompile o)  
       when (runrepl && not idesl) $ runInputT replSettings $ repl ist inputs
       when (idesl) $ ideslaveStart ist inputs
       ok <- noErrors
       when (not ok) $ liftIO (exitWith (ExitFailure 1))
  where
    makeOption (OLogging i) = setLogLevel i
    makeOption TypeCase = setTypeCase True
    makeOption TypeInType = setTypeInType True
    makeOption NoCoverage = setCoverage False
    makeOption ErrContext = setErrContext True
    makeOption _ = return ()

    addPkgDir :: String -> Idris ()
    addPkgDir p = do ddir <- liftIO $ getDataDir 
                     addImportDir (ddir </> p)

getFile :: Opt -> Maybe String
getFile (Filename str) = Just str
getFile _ = Nothing

getBC :: Opt -> Maybe String
getBC (BCAsm str) = Just str
getBC _ = Nothing

getFOVM :: Opt -> Maybe String
getFOVM (FOVM str) = Just str
getFOVM _ = Nothing

getOutput :: Opt -> Maybe String
getOutput (Output str) = Just str
getOutput _ = Nothing

getNewOutput :: Opt -> Maybe String
getNewOutput (NewOutput str) = Just str
getNewOutput _ = Nothing

getIBCSubDir :: Opt -> Maybe String
getIBCSubDir (IBCSubDir str) = Just str
getIBCSubDir _ = Nothing

getImportDir :: Opt -> Maybe String
getImportDir (ImportDir str) = Just str
getImportDir _ = Nothing

getPkgDir :: Opt -> Maybe String
getPkgDir (Pkg str) = Just str
getPkgDir _ = Nothing

getPkg :: Opt -> Maybe (Bool, String)
getPkg (PkgBuild str) = Just (False, str)
getPkg (PkgInstall str) = Just (True, str)
getPkg _ = Nothing

getPkgClean :: Opt -> Maybe String
getPkgClean (PkgClean str) = Just str
getPkgClean _ = Nothing

getTarget :: Opt -> Maybe Target
getTarget (UseTarget x) = Just x
getTarget _ = Nothing

getOutputTy :: Opt -> Maybe OutputType
getOutputTy (OutputTy t) = Just t
getOutputTy _ = Nothing

getLanguageExt :: Opt -> Maybe LanguageExt
getLanguageExt (Extension e) = Just e
getLanguageExt _ = Nothing

opt :: (Opt -> Maybe a) -> [Opt] -> [a]
opt = mapMaybe

ver = showVersion version

banner = "     ____    __     _                                          \n" ++     
         "    /  _/___/ /____(_)____                                     \n" ++
         "    / // __  / ___/ / ___/     Version " ++ ver ++ "\n" ++
         "  _/ // /_/ / /  / (__  )      http://www.idris-lang.org/      \n" ++
         " /___/\\__,_/_/  /_/____/       Type :? for help                \n" 

<|MERGE_RESOLUTION|>--- conflicted
+++ resolved
@@ -306,16 +306,10 @@
         ist <- getIState
         imp <- impShow
         case lookupNames n ctxt of
-<<<<<<< HEAD
-             ts@(_:_) -> mapM_ (\n -> iputStrLn $ show n ++ " : " ++
-                                        showImp imp (delabTy ist n)) ts
-             [] -> iputStrLn $ "No such variable " ++ show n
-=======
              ts@(_:_) -> do mapM_ (\n -> iputStrLn $ show n ++ " : " ++
                                          showImp imp (delabTy ist n)) ts
                             iResult ""
              [] -> iFail $ "No such variable " ++ show n
->>>>>>> 9054e623
 process fn (Check t) = do (tm, ty) <- elabVal toplevel False t
                           ctxt <- getContext
                           ist <- getIState
@@ -326,16 +320,10 @@
 
 process fn (DocStr n) = do i <- getIState
                            case lookupCtxtName n (idris_docstrings i) of
-<<<<<<< HEAD
-                                [] -> iputStrLn $ "No documentation for " ++ show n
-                                ns -> mapM_ showDoc ns 
-    where showDoc (n, d) 
-=======
                                 [] -> iFail $ "No documentation for " ++ show n
                                 ns -> do mapM_ showDoc ns
                                          iResult ""
     where showDoc (n, d)
->>>>>>> 9054e623
              = do doc <- getDocs n
                   iputStrLn $ show doc
 process fn Universes = do i <- getIState
@@ -349,11 +337,7 @@
                             OK _ -> iResult "Universes OK"
 process fn (Defn n) = do i <- getIState
                          iputStrLn "Compiled patterns:\n"
-<<<<<<< HEAD
-                         liftIO $ print (lookupDef n (tt_ctxt i))
-=======
                          iputStrLn $ show (lookupDef n (tt_ctxt i))
->>>>>>> 9054e623
                          case lookupCtxt n (idris_patdefs i) of
                             [] -> return ()
                             [(d, _)] -> do iputStrLn "Original definiton:\n"
@@ -378,12 +362,7 @@
         let di = lookupCtxt n (idris_datatypes i)
         when (not (null di)) $ iputStrLn (show di)
         let d = lookupDef n (tt_ctxt i)
-<<<<<<< HEAD
-        when (not (null d)) $ liftIO $
-           do print (head d)
-=======
         when (not (null d)) $ iputStrLn $ "Definition: " ++ (show (head d))
->>>>>>> 9054e623
         let cg = lookupCtxtName n (idris_callgraph i)
         findUnusedArgs (map fst cg)
         i <- getIState
@@ -507,17 +486,6 @@
 -- Elaborate as if LHS of a pattern (debug command)
 process fn (Pattelab t)
      = do (tm, ty) <- elabVal toplevel True t
-<<<<<<< HEAD
-          iputStrLn $ show tm ++ "\n\n : " ++ show ty
-
-process fn (Missing n) = do i <- getIState
-                            case lookupDef n (tt_ctxt i) of
-                                [CaseOp _ _ _ _ _ args t _ _]
-                                    -> do tms <- genMissing n args t
-                                          iputStrLn (showSep "\n" (map (showImp True) tms))
-                                [] -> iputStrLn $ show n ++ " undefined"
-                                _ -> iputStrLn $ "Ambiguous name"
-=======
           iResult $ show tm ++ "\n\n : " ++ show ty
 
 process fn (Missing n)
@@ -527,7 +495,6 @@
                   [(_, tms)] ->
                        iResult (showSep "\n" (map (showImp True) tms))
                   _ -> iFail $ "Ambiguous name"
->>>>>>> 9054e623
 process fn (DynamicLink l) = do i <- getIState
                                 let lib = trim l
                                 handle <- lift $ tryLoadLib lib
