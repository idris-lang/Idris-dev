--- conflicted
+++ resolved
@@ -1896,138 +1896,6 @@
                    Success (Right cmd ) -> process [] cmd
                    Success (Left err) -> runIO $ print err
 
-<<<<<<< HEAD
-getFile :: Opt -> Maybe String
-getFile (Filename str) = Just str
-getFile _ = Nothing
-
-getBC :: Opt -> Maybe String
-getBC (BCAsm str) = Just str
-getBC _ = Nothing
-
-getOutput :: Opt -> Maybe String
-getOutput (Output str) = Just str
-getOutput _ = Nothing
-
-getIBCSubDir :: Opt -> Maybe String
-getIBCSubDir (IBCSubDir str) = Just str
-getIBCSubDir _ = Nothing
-
-getImportDir :: Opt -> Maybe String
-getImportDir (ImportDir str) = Just str
-getImportDir _ = Nothing
-
-getSourceDir :: Opt -> Maybe String
-getSourceDir (SourceDir str) = Just str
-getSourceDir _ = Nothing
-
-getPkgDir :: Opt -> Maybe String
-getPkgDir (Pkg str) = Just str
-getPkgDir _ = Nothing
-
-getPkg :: Opt -> Maybe (Bool, String)
-getPkg (PkgBuild str) = Just (False, str)
-getPkg (PkgInstall str) = Just (True, str)
-getPkg _ = Nothing
-
-getPkgClean :: Opt -> Maybe String
-getPkgClean (PkgClean str) = Just str
-getPkgClean _ = Nothing
-
-getPkgREPL :: Opt -> Maybe String
-getPkgREPL (PkgREPL str) = Just str
-getPkgREPL _ = Nothing
-
-getPkgCheck :: Opt -> Maybe String
-getPkgCheck (PkgCheck str) = Just str
-getPkgCheck _              = Nothing
-
--- | Returns None if given an Opt which is not PkgMkDoc
---   Otherwise returns Just x, where x is the contents of PkgMkDoc
-getPkgMkDoc :: Opt          -- ^ Opt to extract
-            -> Maybe String -- ^ Result
-getPkgMkDoc (PkgMkDoc str) = Just str
-getPkgMkDoc _              = Nothing
-
-getPkgTest :: Opt          -- ^ the option to extract
-           -> Maybe String -- ^ the package file to test
-getPkgTest (PkgTest f) = Just f
-getPkgTest _ = Nothing
-
-getCodegen :: Opt -> Maybe Codegen
-getCodegen (UseCodegen x) = Just x
-getCodegen _ = Nothing
-
-getCodegenArgs :: Opt -> Maybe String
-getCodegenArgs (CodegenArgs args) = Just args
-getCodegenArgs _ = Nothing
-
-getConsoleWidth :: Opt -> Maybe ConsoleWidth
-getConsoleWidth (UseConsoleWidth x) = Just x
-getConsoleWidth _ = Nothing
-
-
-getExecScript :: Opt -> Maybe String
-getExecScript (InterpretScript expr) = Just expr
-getExecScript _ = Nothing
-
-getPkgIndex :: Opt -> Maybe FilePath
-getPkgIndex (PkgIndex file) = Just file
-getPkgIndex _ = Nothing
-
-getEvalExpr :: Opt -> Maybe String
-getEvalExpr (EvalExpr expr) = Just expr
-getEvalExpr _ = Nothing
-
-getOutputTy :: Opt -> Maybe OutputType
-getOutputTy (OutputTy t) = Just t
-getOutputTy _ = Nothing
-
-getLanguageExt :: Opt -> Maybe LanguageExt
-getLanguageExt (Extension e) = Just e
-getLanguageExt _ = Nothing
-
-getTriple :: Opt -> Maybe String
-getTriple (TargetTriple x) = Just x
-getTriple _ = Nothing
-
-getCPU :: Opt -> Maybe String
-getCPU (TargetCPU x) = Just x
-getCPU _ = Nothing
-
-getOptLevel :: Opt -> Maybe Int
-getOptLevel (OptLevel x) = Just x
-getOptLevel _ = Nothing
-
-getOptimisation :: Opt -> Maybe (Idris ())
-getOptimisation (AddOpt p) = Just $ addOptimise p
-getOptimisation (RemoveOpt p) = Just $ removeOptimise p
-getOptimisation _ = Nothing
-
-getColour :: Opt -> Maybe Bool
-getColour (ColourREPL b) = Just b
-getColour _ = Nothing
-
-getClient :: Opt -> Maybe String
-getClient (Client x) = Just x
-getClient _ = Nothing
-
--- Get the first valid port
-getPort :: [Opt] -> PortID
-getPort [] = defaultPort
-getPort (Port p:xs)
-    | all (`elem` ['0'..'9']) p = PortNumber $ fromIntegral (read p)
-    | otherwise                 = getPort xs
-getPort (_:xs) = getPort xs
-
-opt :: (Opt -> Maybe a) -> [Opt] -> [a]
-opt = mapMaybe
-
-ver = showVersion version ++ suffix
-        where
-            suffix = if gitHash =="" then "" else "-" ++ gitHash
-=======
->>>>>>> 8d42e434
 
 defaultPort :: PortID
 defaultPort = PortNumber (fromIntegral 4294)
