--- conflicted
+++ resolved
@@ -33,17 +33,11 @@
 -- using pre-build and user-defined operator/fixity declarations
 table :: [FixDecl] -> OperatorTable IdrisParser PTerm
 table fixes
-   =
-<<<<<<< HEAD
-=======
--- [[prefix "-" (\fc x -> PApp fc (PRef fc (sUN "-"))
---      [pexp (PApp fc (PRef fc (sUN "fromInteger")) [pexp (PConstant (BI 0))]), pexp x])]]
->>>>>>> 874a5f2e
-      [[prefix "-" (\fc x -> PApp fc (PRef fc (sUN "negate")) [pexp x])]]
-       ++ toTable (reverse fixes) ++
-      [[backtick],
-       [binary "$" (\fc x y -> flatten $ PApp fc x [pexp y]) AssocRight],
-       [binary "="  (\fc x y -> PEq fc Placeholder Placeholder x y) AssocLeft]]
+   = [[prefix "-" (\fc x -> PApp fc (PRef fc (sUN "negate")) [pexp x])]] ++
+     toTable (reverse fixes) ++
+     [[backtick],
+      [binary "$" (\fc x y -> flatten $ PApp fc x [pexp y]) AssocRight],
+      [binary "="  (\fc x y -> PEq fc Placeholder Placeholder x y) AssocLeft]]
   where
     flatten :: PTerm -> PTerm -- flatten application
     flatten (PApp fc (PApp _ f as) bs) = flatten (PApp fc f (as ++ bs))
