--- conflicted
+++ resolved
@@ -1,9 +1,5 @@
 {-# LANGUAGE PatternGuards #-}
-<<<<<<< HEAD
-module Idris.Providers where
-=======
 module Idris.Providers (providerTy, getProvided) where
->>>>>>> 9054e623
 
 import Core.TT
 import Core.Evaluate
@@ -18,20 +14,6 @@
 providerTy :: FC -> PTerm -> PTerm
 providerTy fc tm = PApp fc (PRef fc $ UN "Provider") [PExp 0 False tm ""]
 
-<<<<<<< HEAD
--- | Wrap the RHS of a type provider definition
-unProv :: FC -> PTerm -> PTerm
-unProv fc tm = PApp fc (PRef fc $ NS (UN "unProv") ["Providers"]) [PExp 0 False tm ""]
-
--- | Handle an error, if the type provider returned an error. Otherwise do nothing.
-providerError :: TT Name -> Idris ()
-providerError tm | (P _ unProv_case _, _:_:tm':_) <- unApply tm
-                 , (P _ (NS (UN "Error") ["Providers"]) _, [_, err]) <- unApply tm' =
-                     case err of
-                       Constant (Str msg) -> ierror . ProviderError $ msg
-                       _ -> fail "Error in type provider"
-                 | otherwise = return ()
-=======
 -- | Handle an error, if the type provider returned an error. Otherwise return the provided term.
 getProvided :: TT Name -> Idris (TT Name)
 getProvided tm | (P _ (UN "io_return") _, [tp, result]) <- unApply tm
@@ -43,5 +25,4 @@
                , (P _ (NS (UN "Provide") ["Providers"]) _, [_, res]) <- unApply result =
                      return res
                | otherwise = fail $ "Internal type provider error: result was not " ++
-                                    "IO (Provider a), or perhaps missing normalisation."
->>>>>>> 9054e623
+                                    "IO (Provider a), or perhaps missing normalisation."