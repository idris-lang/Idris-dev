--- conflicted
+++ resolved
@@ -138,21 +138,13 @@
  -}
 dataOpts :: DataOpts -> IdrisParser DataOpts
 dataOpts opts
-<<<<<<< HEAD
-    = do fc <- extent $ reserved "%elim"
-         warnElim fc
-         dataOpts (DefaultEliminator : DefaultCaseFun : opts)
-  <|> do fc <- extent $ reserved "%case"
-         warnElim fc
-=======
     = do let kw = "%elim"
-         fc <- reservedFC kw
+         fc <- extent $ reserved kw
          warnElim fc kw
          dataOpts (DefaultEliminator : DefaultCaseFun : opts)
   <|> do let kw = "%case"
-         fc <- reservedFC kw
+         fc <- extent $ reserved kw
          warnElim fc kw
->>>>>>> f8509e4d
          dataOpts (DefaultCaseFun : opts)
   <|> do reserved "%error_reverse"; dataOpts (DataErrRev : opts)
   <|> return opts
