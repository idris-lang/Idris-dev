--- conflicted
+++ resolved
@@ -1391,19 +1391,11 @@
 ;
 @
  -}
-<<<<<<< HEAD
 verbatimStringLiteral :: Parsing m => m String
 verbatimStringLiteral = token $ do P.try $ string "\"\"\""
-                                   P.manyTill P.anyChar $ P.try (string "\"\"\"")
-=======
-verbatimStringLiteral :: IdrisParser (String, FC)
-verbatimStringLiteral = token $ do (FC f start _) <- getFC
-                                   P.try $ string "\"\"\""
                                    str <- P.manyTill P.anyChar $ P.try (string "\"\"\"")
                                    moreQuotes <- P.many $ P.char '"'
-                                   (FC _ _ end) <- getFC
-                                   return (str ++ moreQuotes, FC f start end)
->>>>>>> 5afea191
+                                   return $ str ++ moreQuotes
 
 {- | Parses a static modifier
 
