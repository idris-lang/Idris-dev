{-# LANGUAGE PatternGuards #-}

module Idris.DSL where

import Data.Generics.Uniplate.Data (transform)

import Idris.AbsSyntax

import Idris.Core.TT
import Idris.Core.Evaluate

import Control.Monad.State.Strict
import Debug.Trace

debindApp :: SyntaxInfo -> PTerm -> PTerm
debindApp syn t = debind (dsl_bind (dsl_info syn)) t

dslify :: SyntaxInfo -> IState -> PTerm -> PTerm
dslify syn i = transform dslifyApp 
  where
    dslifyApp (PApp fc (PRef _ _ f) [a])
        | [d] <- lookupCtxt f (idris_dsls i)
            = desugar (syn { dsl_info = d }) i (getTm a)
    dslifyApp t = t

desugar :: SyntaxInfo -> IState -> PTerm -> PTerm
desugar syn i t = let t' = expandSugar (dsl_info syn) t
                  in dslify syn i t'

mkTTName :: FC -> Name -> PTerm
mkTTName fc n =
    let mkList fc []     = PRef fc [] (sNS (sUN "Nil") ["List", "Prelude"])
        mkList fc (x:xs) = PApp fc (PRef fc [] (sNS (sUN "::") ["List", "Prelude"]))
                                   [ pexp (stringC x)
                                   , pexp (mkList fc xs)]
        stringC = PConstant fc . Str . str
        intC = PConstant fc . I
        reflm n = sNS (sUN n) ["Reflection", "Language"]
    in case n of
         UN nm     -> PApp fc (PRef fc [] (reflm "UN")) [ pexp (stringC nm)]
         NS nm ns  -> PApp fc (PRef fc [] (reflm "NS")) [ pexp (mkTTName fc nm)
                                                        , pexp (mkList fc ns)]
         MN i nm   -> PApp fc (PRef fc [] (reflm "MN")) [ pexp (intC i)
                                                        , pexp (stringC nm)]
         otherwise -> PRef fc [] $ reflm "NErased"

expandSugar :: DSL -> PTerm -> PTerm
expandSugar dsl (PLam fc n nfc ty tm)
    | Just lam <- dsl_lambda dsl
        = let sc = PApp fc lam [ pexp (mkTTName fc n)
                               , pexp (var dsl n tm 0)]
          in expandSugar dsl sc
expandSugar dsl (PLam fc n nfc ty tm) = PLam fc n nfc (expandSugar dsl ty) (expandSugar dsl tm)
expandSugar dsl (PLet fc n nfc ty v tm)
    | Just letb <- dsl_let dsl
        = let sc = PApp (fileFC "(dsl)") letb [ pexp (mkTTName fc n)
                                              , pexp v
                                              , pexp (var dsl n tm 0)]
          in expandSugar dsl sc
expandSugar dsl (PLet fc n nfc ty v tm) = PLet fc n nfc (expandSugar dsl ty) (expandSugar dsl v) (expandSugar dsl tm)
expandSugar dsl (PPi p n fc ty tm)
    | Just pi <- dsl_pi dsl
        = let sc = PApp (fileFC "(dsl)") pi [ pexp (mkTTName (fileFC "(dsl)") n)
                                            , pexp ty
                                            , pexp (var dsl n tm 0)]
          in expandSugar dsl sc
expandSugar dsl (PPi p n fc ty tm) = PPi p n fc (expandSugar dsl ty) (expandSugar dsl tm)
expandSugar dsl (PApp fc t args) = PApp fc (expandSugar dsl t)
                                        (map (fmap (expandSugar dsl)) args)
expandSugar dsl (PAppBind fc t args) = PAppBind fc (expandSugar dsl t)
                                                (map (fmap (expandSugar dsl)) args)
expandSugar dsl (PCase fc s opts) = PCase fc (expandSugar dsl s)
                                        (map (pmap (expandSugar dsl)) opts)
expandSugar dsl (PIfThenElse fc c t f) =
  PApp fc (PRef NoFC [] (sUN "ifThenElse"))
       [ PExp 0 [] (sMN 0 "condition") $ expandSugar dsl c
       , PExp 0 [] (sMN 0 "whenTrue") $ expandSugar dsl t
       , PExp 0 [] (sMN 0 "whenFalse") $ expandSugar dsl f
       ]
<<<<<<< HEAD
expandSugar dsl (PPair fc hls p l r) = PPair fc hls p (expandSugar dsl l) (expandSugar dsl r)
expandSugar dsl (PDPair fc hls p l t r) = PDPair fc hls p (expandSugar dsl l) (expandSugar dsl t)
                                                          (expandSugar dsl r)
expandSugar dsl (PAlternative a as) = PAlternative a (map (expandSugar dsl) as)
=======
expandSugar dsl (PPair fc p l r) = PPair fc p (expandSugar dsl l) (expandSugar dsl r)
expandSugar dsl (PDPair fc p l t r) = PDPair fc p (expandSugar dsl l) (expandSugar dsl t)
                                               (expandSugar dsl r)
expandSugar dsl (PAlternative ms a as) = PAlternative ms a (map (expandSugar dsl) as)
>>>>>>> 5da0d605
expandSugar dsl (PHidden t) = PHidden (expandSugar dsl t)
expandSugar dsl (PNoImplicits t) = PNoImplicits (expandSugar dsl t)
expandSugar dsl (PUnifyLog t) = PUnifyLog (expandSugar dsl t)
expandSugar dsl (PDisamb ns t) = PDisamb ns (expandSugar dsl t)
expandSugar dsl (PReturn fc) = dsl_return dsl
expandSugar dsl (PRewrite fc r t ty)
    = PRewrite fc r (expandSugar dsl t) ty
expandSugar dsl (PGoal fc r n sc)
    = PGoal fc (expandSugar dsl r) n (expandSugar dsl sc)
expandSugar dsl (PDoBlock ds)
    = expandSugar dsl $ debind (dsl_bind dsl) (block (dsl_bind dsl) ds)
  where
    block b [DoExp fc tm] = tm
    block b [a] = PElabError (Msg "Last statement in do block must be an expression")
    block b (DoBind fc n nfc tm : rest)
        = PApp fc b [pexp tm, pexp (PLam fc n nfc Placeholder (block b rest))]
    block b (DoBindP fc p tm alts : rest)
        = PApp fc b [pexp tm, pexp (PLam fc (sMN 0 "bpat") NoFC Placeholder
                                   (PCase fc (PRef fc [] (sMN 0 "bpat"))
                                             ((p, block b rest) : alts)))]
    block b (DoLet fc n nfc ty tm : rest)
        = PLet fc n nfc ty tm (block b rest)
    block b (DoLetP fc p tm : rest)
        = PCase fc tm [(p, block b rest)]
    block b (DoExp fc tm : rest)
        = PApp fc b
            [pexp tm,
             pexp (PLam fc (sMN 0 "bindx") NoFC Placeholder (block b rest))]
    block b _ = PElabError (Msg "Invalid statement in do block")

expandSugar dsl (PIdiom fc e) = expandSugar dsl $ unIdiom (dsl_apply dsl) (dsl_pure dsl) fc e
expandSugar dsl (PRunElab fc tm ns) = PRunElab fc (expandSugar dsl tm) ns
expandSugar dsl t = t

-- | Replace DSL-bound variable in a term
var :: DSL -> Name -> PTerm -> Int -> PTerm
var dsl n t i = v' i t where
    v' i (PRef fc hl x) | x == n =
        case dsl_var dsl of
            Nothing -> PElabError (Msg "No 'variable' defined in dsl")
            Just v -> PApp fc v [pexp (mkVar fc i)]
    v' i (PLam fc n nfc ty sc)
        | Nothing <- dsl_lambda dsl
            = PLam fc n nfc ty (v' i sc)
        | otherwise = PLam fc n nfc (v' i ty) (v' (i + 1) sc)
    v' i (PLet fc n nfc ty val sc)
        | Nothing <- dsl_let dsl
            = PLet fc n nfc (v' i ty) (v' i val) (v' i sc)
        | otherwise = PLet fc n nfc (v' i ty) (v' i val) (v' (i + 1) sc)
    v' i (PPi p n fc ty sc)
        | Nothing <- dsl_pi dsl
            = PPi p n fc (v' i ty) (v' i sc)
        | otherwise = PPi p n fc (v' i ty) (v' (i+1) sc)
    v' i (PTyped l r)    = PTyped (v' i l) (v' i r)
    v' i (PApp f x as)   = PApp f (v' i x) (fmap (fmap (v' i)) as)
    v' i (PCase f t as)  = PCase f (v' i t) (fmap (pmap (v' i)) as)
<<<<<<< HEAD
    v' i (PPair f hls p l r) = PPair f hls p (v' i l) (v' i r)
    v' i (PDPair f hls p l t r) = PDPair f hls p (v' i l) (v' i t) (v' i r)
    v' i (PAlternative a as) = PAlternative a $ map (v' i) as
=======
    v' i (PPair f p l r) = PPair f p (v' i l) (v' i r)
    v' i (PDPair f p l t r) = PDPair f p (v' i l) (v' i t) (v' i r)
    v' i (PAlternative ms a as) = PAlternative ms a $ map (v' i) as
>>>>>>> 5da0d605
    v' i (PHidden t)     = PHidden (v' i t)
    v' i (PIdiom f t)    = PIdiom f (v' i t)
    v' i (PDoBlock ds)   = PDoBlock (map (fmap (v' i)) ds)
    v' i (PNoImplicits t) = PNoImplicits (v' i t)
    v' i t = t

    mkVar fc 0 = case index_first dsl of
                   Nothing -> PElabError (Msg "No index_first defined")
                   Just f  -> setFC fc f
    mkVar fc n = case index_next dsl of
                   Nothing -> PElabError (Msg "No index_next defined")
                   Just f -> PApp fc f [pexp (mkVar fc (n-1))]

    setFC fc (PRef _ _ n) = PRef fc [] n
    setFC fc (PApp _ f xs) = PApp fc (setFC fc f) (map (fmap (setFC fc)) xs)
    setFC fc t = t

unIdiom :: PTerm -> PTerm -> FC -> PTerm -> PTerm
unIdiom ap pure fc e@(PApp _ _ _) = let f = getFn e in
                                        mkap (getFn e)
  where
    getFn (PApp fc f args) = (PApp fc pure [pexp f], args)
    getFn f = (f, [])

    mkap (f, [])   = f
    mkap (f, a:as) = mkap (PApp fc ap [pexp f, a], as)

unIdiom ap pure fc e = PApp fc pure [pexp e]

debind :: PTerm -> PTerm -> PTerm
-- For every arg which is an AppBind, lift it out
debind b tm = let (tm', (bs, _)) = runState (db' tm) ([], 0) in
                  bindAll (reverse bs) tm'
  where
    db' :: PTerm -> State ([(Name, FC, PTerm)], Int) PTerm
    db' (PAppBind _ (PApp fc t args) [])
         = db' (PAppBind fc t args)
    db' (PAppBind fc t args)
        = do args' <- dbs args
             (bs, n) <- get
             let nm = sUN ("_bindApp" ++ show n)
             put ((nm, fc, PApp fc t args') : bs, n+1)
             return (PRef fc [] nm)
    db' (PApp fc t args)
         = do t' <- db' t
              args' <- mapM dbArg args
              return (PApp fc t' args')
    db' (PLam fc n nfc ty sc) = return (PLam fc n nfc ty (debind b sc))
    db' (PLet fc n nfc ty v sc) = do v' <- db' v
                                     return (PLet fc n nfc ty v' (debind b sc))
    db' (PCase fc s opts) = do s' <- db' s
                               return (PCase fc s' (map (pmap (debind b)) opts))
    db' (PPair fc hls p l r) = do l' <- db' l
                                  r' <- db' r
                                  return (PPair fc hls p l' r')
    db' (PDPair fc hls p l t r) = do l' <- db' l
                                     r' <- db' r
                                     return (PDPair fc hls p l' t r')
    db' (PRunElab fc t ns) = fmap (\tm -> PRunElab fc tm ns) (db' t)
    db' t = return t

    dbArg a = do t' <- db' (getTm a)
                 return (a { getTm = t' })

    dbs [] = return []
    dbs (a : as) = do let t = getTm a
                      t' <- db' t
                      as' <- dbs as
                      return (a { getTm = t' } : as')

    bindAll [] tm = tm
    bindAll ((n, fc, t) : bs) tm
       = PApp fc b [pexp t, pexp (PLam fc n NoFC Placeholder (bindAll bs tm))]

<|MERGE_RESOLUTION|>--- conflicted
+++ resolved
@@ -77,17 +77,10 @@
        , PExp 0 [] (sMN 0 "whenTrue") $ expandSugar dsl t
        , PExp 0 [] (sMN 0 "whenFalse") $ expandSugar dsl f
        ]
-<<<<<<< HEAD
 expandSugar dsl (PPair fc hls p l r) = PPair fc hls p (expandSugar dsl l) (expandSugar dsl r)
 expandSugar dsl (PDPair fc hls p l t r) = PDPair fc hls p (expandSugar dsl l) (expandSugar dsl t)
                                                           (expandSugar dsl r)
-expandSugar dsl (PAlternative a as) = PAlternative a (map (expandSugar dsl) as)
-=======
-expandSugar dsl (PPair fc p l r) = PPair fc p (expandSugar dsl l) (expandSugar dsl r)
-expandSugar dsl (PDPair fc p l t r) = PDPair fc p (expandSugar dsl l) (expandSugar dsl t)
-                                               (expandSugar dsl r)
 expandSugar dsl (PAlternative ms a as) = PAlternative ms a (map (expandSugar dsl) as)
->>>>>>> 5da0d605
 expandSugar dsl (PHidden t) = PHidden (expandSugar dsl t)
 expandSugar dsl (PNoImplicits t) = PNoImplicits (expandSugar dsl t)
 expandSugar dsl (PUnifyLog t) = PUnifyLog (expandSugar dsl t)
@@ -144,15 +137,9 @@
     v' i (PTyped l r)    = PTyped (v' i l) (v' i r)
     v' i (PApp f x as)   = PApp f (v' i x) (fmap (fmap (v' i)) as)
     v' i (PCase f t as)  = PCase f (v' i t) (fmap (pmap (v' i)) as)
-<<<<<<< HEAD
     v' i (PPair f hls p l r) = PPair f hls p (v' i l) (v' i r)
     v' i (PDPair f hls p l t r) = PDPair f hls p (v' i l) (v' i t) (v' i r)
-    v' i (PAlternative a as) = PAlternative a $ map (v' i) as
-=======
-    v' i (PPair f p l r) = PPair f p (v' i l) (v' i r)
-    v' i (PDPair f p l t r) = PDPair f p (v' i l) (v' i t) (v' i r)
     v' i (PAlternative ms a as) = PAlternative ms a $ map (v' i) as
->>>>>>> 5da0d605
     v' i (PHidden t)     = PHidden (v' i t)
     v' i (PIdiom f t)    = PIdiom f (v' i t)
     v' i (PDoBlock ds)   = PDoBlock (map (fmap (v' i)) ds)
