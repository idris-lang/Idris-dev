--- conflicted
+++ resolved
@@ -49,11 +49,7 @@
 import Debug.Trace
 
 ibcVersion :: Word16
-<<<<<<< HEAD
-ibcVersion = 145
-=======
-ibcVersion = 146
->>>>>>> 8d42e434
+ibcVersion = 147
 
 -- | When IBC is being loaded - we'll load different things (and omit
 -- different structures/definitions) depending on which phase we're in.
