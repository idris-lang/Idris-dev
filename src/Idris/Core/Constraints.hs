-- | Check universe constraints.
module Idris.Core.Constraints ( ucheck ) where

import Idris.Core.TT ( TC(..), UExp(..), UConstraint(..), FC(..), 
                       ConstraintFC(..), Err'(..) )

import Control.Applicative
import Control.Monad.State.Strict
import Data.List ( partition )
import qualified Data.Map.Strict as M
import qualified Data.Set as S


-- | Check that a list of universe constraints can be satisfied.
ucheck :: S.Set ConstraintFC -> TC ()
ucheck = void . solve 10 . S.filter (not . ignore)
    where
        -- TODO: remove the first ignore clause once Idris.Core.Binary:598 is dealt with
        ignore (ConstraintFC c _) | any (== Var (-1)) (varsIn c) = True
        ignore (ConstraintFC (ULE a b) _) = a == b
        ignore _ = False

newtype Var = Var Int
    deriving (Eq, Ord, Show)

data Domain = Domain Int Int
    deriving (Eq, Ord, Show)

data SolverState =
    SolverState
        { queue       :: Queue
        , domainStore :: M.Map Var ( Domain
                                   , S.Set ConstraintFC        -- constraints that effected this variable
                                   )
        }

data Queue = Queue [ConstraintFC] (S.Set UConstraint)


solve :: Int -> S.Set ConstraintFC -> TC (M.Map Var Int)
solve maxUniverseLevel ucs =
    evalStateT (propagate >> extractSolution) initSolverState

    where
        inpConstraints = S.toAscList ucs

        -- | initial solver state.
        --   the queue contains all constraints, the domain store contains the initial domains.
        initSolverState :: SolverState
        initSolverState =
            let
                (initUnaryQueue, initQueue) = partition (\ c -> length (varsIn (uconstraint c)) == 1) inpConstraints
            in
                SolverState
                    { queue = Queue (initUnaryQueue ++ initQueue) (S.fromList (map uconstraint (initUnaryQueue ++ initQueue)))
                    , domainStore = M.fromList
                        [ (v, (Domain 0 maxUniverseLevel, S.empty))
                        | v <- ordNub [ v
                                      | ConstraintFC c _ <- inpConstraints
                                      , v <- varsIn c
                                      ]
                        ]
                    }

<<<<<<< HEAD
        -- | a map from variables to the list of constraints the variable occurs in.
        constraints :: M.Map Var (S.Set ConstraintFC)
        constraints = M.fromListWith S.union
            [ (v, S.singleton (ConstraintFC c fc))
            | ConstraintFC c fc <- inpConstraints
=======
        lhs (ULT (UVar x) _) = Just (Var x)
        lhs (ULE (UVar x) _) = Just (Var x)
        lhs _ = Nothing

        rhs (ULT _ (UVar x)) = Just (Var x)
        rhs (ULE _ (UVar x)) = Just (Var x)
        rhs _ = Nothing

        -- | a map from variables to the list of constraints the variable occurs in. (in the LHS of a constraint)
        constraintsLHS :: M.Map Var (S.Set (UConstraint, FC))
        constraintsLHS = M.fromListWith S.union
            [ (v, S.singleton (c,fc))
            | (c, fc) <- inpConstraints
            , let vars = varsIn c
            , length vars > 1               -- do not register unary constraints
            , v <- vars
            , lhs c == Just v
            ]

        -- | a map from variables to the list of constraints the variable occurs in. (in the RHS of a constraint)
        constraintsRHS :: M.Map Var (S.Set (UConstraint, FC))
        constraintsRHS = M.fromListWith S.union
            [ (v, S.singleton (c,fc))
            | (c, fc) <- inpConstraints
>>>>>>> baad7614
            , let vars = varsIn c
            , length vars > 1               -- do not register unary constraints
            , v <- vars
            , rhs c == Just v
            ]

        -- | this is where the actual work is done.
        --   dequeue the first constraint,
        --   filter domains,
        --   update domains (possibly resulting in a domain wipe out),
        --   until the queue is empty.
        propagate :: StateT SolverState TC ()
        propagate = do
            mcons <- nextConstraint
            case mcons of
                Nothing -> return ()
                Just (ConstraintFC cons fc) -> do
                    case cons of
                        ULE a b -> do
                            Domain lowerA upperA <- domainOf a
                            Domain lowerB upperB <- domainOf b
<<<<<<< HEAD
                            when (upperB < upperA) $ updateDomainOf (ConstraintFC cons fc) a (Domain lowerA upperB)
                            when (lowerA > lowerB) $ updateDomainOf (ConstraintFC cons fc) b (Domain lowerA upperB)
=======
                            when (upperB < upperA) $ updateUpperBoundOf (cons, fc) a upperB
                            when (lowerA > lowerB) $ updateLowerBoundOf (cons, fc) b lowerA
>>>>>>> baad7614
                        ULT a b -> do
                            Domain lowerA upperA <- domainOf a
                            Domain lowerB upperB <- domainOf b
                            let upperB_pred = pred upperB
                            let lowerA_succ = succ lowerA
<<<<<<< HEAD
                            when (upperB_pred < upperA) $ updateDomainOf (ConstraintFC cons fc) a (Domain lowerA upperB_pred)
                            when (lowerA_succ > lowerB) $ updateDomainOf (ConstraintFC cons fc) b (Domain lowerA_succ upperB)
=======
                            when (upperB_pred < upperA) $ updateUpperBoundOf (cons, fc) a upperB_pred
                            when (lowerA_succ > lowerB) $ updateLowerBoundOf (cons, fc) b lowerA_succ
>>>>>>> baad7614
                    propagate

        -- | extract a solution from the state.
        extractSolution :: (MonadState SolverState m, Functor m) => m (M.Map Var Int)
        extractSolution = M.map (extractValue . fst) <$> gets domainStore

        extractValue :: Domain -> Int
        extractValue (Domain x _) = x

        -- | dequeue the first constraint.
        nextConstraint :: MonadState SolverState m => m (Maybe ConstraintFC)
        nextConstraint = do
            Queue list set <- gets queue
            case list of
                [] -> return Nothing
                (q:qs) -> do
                    modify $ \ st -> st { queue = Queue qs (S.delete (uconstraint q) set) }
                    return (Just q)

        -- | look up the domain of a variable from the state.
        --   for convenience, this function also accepts UVal's and returns a singleton domain for them.
        domainOf :: MonadState SolverState m => UExp -> m Domain
        domainOf (UVar var) = gets (fst . (M.! Var var) . domainStore)
        domainOf (UVal val) = return (Domain val val)

<<<<<<< HEAD
        -- | updates the domain of a variable.
        --   this function is also where we fail, inc ase of a domain wipe-out.
        updateDomainOf :: ConstraintFC -> UExp -> Domain -> StateT SolverState TC ()
        updateDomainOf suspect (UVar var) newDom = do
            doms <- gets domainStore
            let (oldDom, suspects) = doms M.! Var var
            when (wipeOut newDom) $ lift $ Error $ At (ufc suspect) $ Msg $ unlines
=======
        updateUpperBoundOf :: (UConstraint, FC) -> UExp -> Int -> StateT SolverState TC ()
        updateUpperBoundOf suspect (UVar var) upper = do
            doms <- gets domainStore
            let (oldDom@(Domain lower _), suspects) = doms M.! Var var
            let newDom = Domain lower upper
            when (wipeOut newDom) $ lift $ Error $ At (snd suspect) $ Msg $ unlines
>>>>>>> baad7614
                $ "Universe inconsistency."
                : ("Working on: " ++ show (UVar var))
                : ("Old domain: " ++ show oldDom)
                : ("New domain: " ++ show newDom)
                : "Involved constraints: "
                : map (("\t"++) . show) (suspect : S.toList suspects)
            modify $ \ st -> st { domainStore = M.insert (Var var) (newDom, S.insert suspect suspects) doms }
            addToQueueRHS (fst suspect) (Var var)
        updateUpperBoundOf _ UVal{} _ = return ()

        updateLowerBoundOf :: (UConstraint, FC) -> UExp -> Int -> StateT SolverState TC ()
        updateLowerBoundOf suspect (UVar var) lower = do
            doms <- gets domainStore
            let (oldDom@(Domain _ upper), suspects) = doms M.! Var var
            let newDom = Domain lower upper
            when (wipeOut newDom) $ lift $ Error $ At (snd suspect) $ Msg $ unlines
                $ "Universe inconsistency."
                : ("Working on: " ++ show (UVar var))
                : ("Old domain: " ++ show oldDom)
                : ("New domain: " ++ show newDom)
                : "Involved constraints: "
                : map (("\t"++) . show) (suspect : S.toList suspects)
            modify $ \ st -> st { domainStore = M.insert (Var var) (newDom, S.insert suspect suspects) doms }
            addToQueueLHS (fst suspect) (Var var)
        updateLowerBoundOf _ UVal{} _ = return ()

        -- | add all constraints (with the given var on the lhs) to the queue
        addToQueueLHS :: MonadState SolverState m => UConstraint -> Var -> m ()
        addToQueueLHS thisCons var =
            case M.lookup var constraintsLHS of
                Nothing -> return ()
                Just cs -> do
                    Queue list set <- gets queue
                    let set' = S.insert thisCons set
                    let newCons = [ c | c <- S.toList cs, fst c `S.notMember` set' ]
                    if null newCons
                        then return ()
                        else modify $ \ st -> st { queue = Queue (list ++ newCons)
                                                                 (S.union set (S.fromList (map fst newCons))) }

        -- | add all constraints (with the given var on the rhs) to the queue
        addToQueueRHS :: MonadState SolverState m => UConstraint -> Var -> m ()
        addToQueueRHS thisCons var =
            case M.lookup var constraintsRHS of
                Nothing -> return ()
                Just cs -> do
                    Queue list set <- gets queue
<<<<<<< HEAD
                    let newCons = [ c | c <- S.toList cs, uconstraint c `S.notMember` set ]
=======
                    let set' = S.insert thisCons set
                    let newCons = [ c | c <- S.toList cs, fst c `S.notMember` set' ]
>>>>>>> baad7614
                    if null newCons
                        then return ()
                        else modify $ \ st -> st { queue = Queue (list ++ newCons)
                                                                 (insertAll (map uconstraint newCons) set) }

        insertAll [] s = s
        insertAll (x : xs) s = insertAll xs (S.insert x s)

        -- | check if a domain is wiped out.
        wipeOut :: Domain -> Bool
        wipeOut (Domain l u) = l > u

ordNub :: Ord a => [a] -> [a]
ordNub = S.toList . S.fromList

-- | variables in a constraint
varsIn :: UConstraint -> [Var]
varsIn (ULT a b) = [ Var v | UVar v <- [a,b] ]
varsIn (ULE a b) = [ Var v | UVar v <- [a,b] ]<|MERGE_RESOLUTION|>--- conflicted
+++ resolved
@@ -62,13 +62,6 @@
                         ]
                     }
 
-<<<<<<< HEAD
-        -- | a map from variables to the list of constraints the variable occurs in.
-        constraints :: M.Map Var (S.Set ConstraintFC)
-        constraints = M.fromListWith S.union
-            [ (v, S.singleton (ConstraintFC c fc))
-            | ConstraintFC c fc <- inpConstraints
-=======
         lhs (ULT (UVar x) _) = Just (Var x)
         lhs (ULE (UVar x) _) = Just (Var x)
         lhs _ = Nothing
@@ -93,7 +86,6 @@
         constraintsRHS = M.fromListWith S.union
             [ (v, S.singleton (c,fc))
             | (c, fc) <- inpConstraints
->>>>>>> baad7614
             , let vars = varsIn c
             , length vars > 1               -- do not register unary constraints
             , v <- vars
@@ -115,25 +107,15 @@
                         ULE a b -> do
                             Domain lowerA upperA <- domainOf a
                             Domain lowerB upperB <- domainOf b
-<<<<<<< HEAD
-                            when (upperB < upperA) $ updateDomainOf (ConstraintFC cons fc) a (Domain lowerA upperB)
-                            when (lowerA > lowerB) $ updateDomainOf (ConstraintFC cons fc) b (Domain lowerA upperB)
-=======
                             when (upperB < upperA) $ updateUpperBoundOf (cons, fc) a upperB
                             when (lowerA > lowerB) $ updateLowerBoundOf (cons, fc) b lowerA
->>>>>>> baad7614
                         ULT a b -> do
                             Domain lowerA upperA <- domainOf a
                             Domain lowerB upperB <- domainOf b
                             let upperB_pred = pred upperB
                             let lowerA_succ = succ lowerA
-<<<<<<< HEAD
-                            when (upperB_pred < upperA) $ updateDomainOf (ConstraintFC cons fc) a (Domain lowerA upperB_pred)
-                            when (lowerA_succ > lowerB) $ updateDomainOf (ConstraintFC cons fc) b (Domain lowerA_succ upperB)
-=======
                             when (upperB_pred < upperA) $ updateUpperBoundOf (cons, fc) a upperB_pred
                             when (lowerA_succ > lowerB) $ updateLowerBoundOf (cons, fc) b lowerA_succ
->>>>>>> baad7614
                     propagate
 
         -- | extract a solution from the state.
@@ -159,22 +141,12 @@
         domainOf (UVar var) = gets (fst . (M.! Var var) . domainStore)
         domainOf (UVal val) = return (Domain val val)
 
-<<<<<<< HEAD
-        -- | updates the domain of a variable.
-        --   this function is also where we fail, inc ase of a domain wipe-out.
-        updateDomainOf :: ConstraintFC -> UExp -> Domain -> StateT SolverState TC ()
-        updateDomainOf suspect (UVar var) newDom = do
-            doms <- gets domainStore
-            let (oldDom, suspects) = doms M.! Var var
-            when (wipeOut newDom) $ lift $ Error $ At (ufc suspect) $ Msg $ unlines
-=======
         updateUpperBoundOf :: (UConstraint, FC) -> UExp -> Int -> StateT SolverState TC ()
         updateUpperBoundOf suspect (UVar var) upper = do
             doms <- gets domainStore
             let (oldDom@(Domain lower _), suspects) = doms M.! Var var
             let newDom = Domain lower upper
             when (wipeOut newDom) $ lift $ Error $ At (snd suspect) $ Msg $ unlines
->>>>>>> baad7614
                 $ "Universe inconsistency."
                 : ("Working on: " ++ show (UVar var))
                 : ("Old domain: " ++ show oldDom)
@@ -222,12 +194,8 @@
                 Nothing -> return ()
                 Just cs -> do
                     Queue list set <- gets queue
-<<<<<<< HEAD
-                    let newCons = [ c | c <- S.toList cs, uconstraint c `S.notMember` set ]
-=======
                     let set' = S.insert thisCons set
                     let newCons = [ c | c <- S.toList cs, fst c `S.notMember` set' ]
->>>>>>> baad7614
                     if null newCons
                         then return ()
                         else modify $ \ st -> st { queue = Queue (list ++ newCons)
