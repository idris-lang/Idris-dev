FunErrTest.idr:35:10:When checking right hand side of badCadr1:
When checking argument cons1 to function FunErrTest.cadr:
        Could not prove that [] has at least two elements.
FunErrTest.idr:38:10:When checking right hand side of badCadr2:
When checking argument cons2 to function FunErrTest.cadr:
<<<<<<< HEAD
        Could not prove that tail [fromInteger 1] has at least two
        elements.
=======
        Could not prove that tail [1] has at least two elements.
>>>>>>> 1f2acded
<|MERGE_RESOLUTION|>--- conflicted
+++ resolved
@@ -3,9 +3,4 @@
         Could not prove that [] has at least two elements.
 FunErrTest.idr:38:10:When checking right hand side of badCadr2:
 When checking argument cons2 to function FunErrTest.cadr:
-<<<<<<< HEAD
-        Could not prove that tail [fromInteger 1] has at least two
-        elements.
-=======
-        Could not prove that tail [1] has at least two elements.
->>>>>>> 1f2acded
+        Could not prove that tail [1] has at least two elements.