module Main

import Parity
import System

data Bit : Nat -> Type where
     B0 : Bit Z
     B1 : Bit (S Z)

instance Show (Bit n) where
     show = show' where
        show' : Bit x -> String
        show' B0 = "0"
        show' B1 = "1"

infixl 5 #

data Binary : (width : Nat) -> (value : Nat) -> Type where
     Zero : Binary Z Z
     (#)  : Binary w v -> Bit bit -> Binary (S w) (bit + 2 * v)

instance Show (Binary w k) where
     show Zero = ""
     show (bin # bit) = show bin ++ show bit

pad : Binary w n -> Binary (S w) n
pad Zero = Zero # B0
pad (num # x) = pad num # x

natToBin : (width : Nat) -> (n : Nat) ->
           Maybe (Binary width n)
natToBin Z (S k) = Nothing
natToBin Z Z = Just Zero
natToBin (S k) Z = do x <- natToBin k Z
                      Just (pad x)
natToBin (S w) (S k) with (parity k)
  natToBin (S w) (S (plus j j)) | Even = do jbin <- natToBin w j
                                            let value = jbin # B1
                                            ?ntbEven
  natToBin (S w) (S (S (plus j j))) | Odd = do jbin <- natToBin w (S j)
                                               let value = jbin # B0
                                               ?ntbOdd

testBin : Maybe (Binary 8 42)
testBin = natToBin _ _

pattern syntax bitpair [x] [y] = (_ ** _ ** (x, y, _))
term    syntax bitpair [x] [y] = (_ ** _ ** (x, y, Refl))

addBit : Bit x -> Bit y -> Bit c ->
<<<<<<< HEAD
          (bX ** bY ** (Bit bX, Bit bY, c + x + y = bY + 2 * bX))
addBit b0 b0 b0 = bitpair b0 b0
addBit b0 b0 b1 = bitpair b0 b1
addBit b0 b1 b0 = bitpair b0 b1
addBit b0 b1 b1 = bitpair b1 b0
addBit b1 b0 b0 = bitpair b0 b1
addBit b1 b0 b1 = bitpair b1 b0
addBit b1 b1 b0 = bitpair b1 b0
addBit b1 b1 b1 = bitpair b1 b1
=======
          (bX ** (bY ** (Bit bX, Bit bY, c + x + y = bY + 2 * bX)))
addBit B0 B0 B0 = bitpair B0 B0
addBit B0 B0 B1 = bitpair B0 B1
addBit B0 B1 B0 = bitpair B0 B1
addBit B0 B1 B1 = bitpair B1 B0
addBit B1 B0 B0 = bitpair B0 B1
addBit B1 B0 B1 = bitpair B1 B0
addBit B1 B1 B0 = bitpair B1 B0
addBit B1 B1 B1 = bitpair B1 B1
>>>>>>> 504f706b

adc : Binary w x -> Binary w y -> Bit c -> Binary (S w) (c + x + y)
adc Zero        Zero        carry ?= Zero # carry
adc (numx # bX) (numy # bY) carry
   ?= let (bitpair carry0 lsb) = addBit bX bY carry in
          adc numx numy carry0 # lsb

readNum : IO Nat
readNum = do putStr "Enter a number:"
             i <- getLine
             let n : Integer = cast i
             return (fromInteger n)

main : IO ()
main = do let Just bin1 = natToBin 8 42
          printLn bin1
          let Just bin2 = natToBin 8 89
          printLn bin2
          printLn (adc bin1 bin2 B0)







---------- Proofs ----------

Main.ntbOdd = proof {
    intro w,j;
    rewrite sym (plusZeroRightNeutral j);
    rewrite plusSuccRightSucc j j;
    intros;
    refine Just;
    trivial;
}

Main.ntbEven = proof {
    compute;
    intro w,j;
    rewrite sym (plusZeroRightNeutral j);
    intros;
    refine Just;
    trivial;
}

-- There is almost certainly an easier proof. I don't care, for now :)

Main.adc_lemma_2 = proof {
    intro v,w,num0,v1,num1,x,bx,x1,bx1,bit0,b0,bit1,b1,c,bc
    rewrite sym (plusZeroRightNeutral x);
    rewrite sym (plusZeroRightNeutral v1);
    rewrite sym (plusZeroRightNeutral (plus (plus x v) v1));
    rewrite sym (plusZeroRightNeutral v);
    intros;
    rewrite sym (plusAssociative (plus c (plus bit0 (plus v v))) bit1 (plus v1 v1));
    rewrite  (plusAssociative c (plus bit0 (plus v v)) bit1);
    rewrite  (plusAssociative bit0 (plus v v) bit1);
    rewrite plusCommutative bit1 (plus v v);
    rewrite sym (plusAssociative c bit0 (plus bit1 (plus v v)));
    rewrite sym (plusAssociative (plus c bit0) bit1 (plus v v));
    rewrite sym b;
    rewrite plusAssociative x1 (plus x x) (plus v v);
    rewrite plusAssociative x x (plus v v);
    rewrite sym (plusAssociative x v v);
    rewrite plusCommutative v (plus x v);
    rewrite sym (plusAssociative x v (plus x v));
    rewrite (plusAssociative x1 (plus (plus x v) (plus x v)) (plus v1 v1));
    rewrite sym (plusAssociative (plus (plus x v) (plus x v)) v1 v1);
    rewrite  (plusAssociative (plus x v) (plus x v) v1);
    rewrite (plusCommutative v1 (plus x v));
    rewrite sym (plusAssociative (plus x v) v1 (plus x v));
    rewrite (plusAssociative (plus (plus x v) v1) (plus x v) v1);
    trivial;
}

Main.adc_lemma_1 = proof {
    intros;
    rewrite sym (plusZeroRightNeutral c) ;
    trivial;
}
<|MERGE_RESOLUTION|>--- conflicted
+++ resolved
@@ -37,8 +37,8 @@
   natToBin (S w) (S (plus j j)) | Even = do jbin <- natToBin w j
                                             let value = jbin # B1
                                             ?ntbEven
-  natToBin (S w) (S (S (plus j j))) | Odd = do jbin <- natToBin w (S j)
-                                               let value = jbin # B0
+  natToBin (S w) (S (S (plus j j))) | odd = do jbin <- natToBin w (S j)
+                                               let value = jbin # b0
                                                ?ntbOdd
 
 testBin : Maybe (Binary 8 42)
@@ -48,7 +48,6 @@
 term    syntax bitpair [x] [y] = (_ ** _ ** (x, y, Refl))
 
 addBit : Bit x -> Bit y -> Bit c ->
-<<<<<<< HEAD
           (bX ** bY ** (Bit bX, Bit bY, c + x + y = bY + 2 * bX))
 addBit b0 b0 b0 = bitpair b0 b0
 addBit b0 b0 b1 = bitpair b0 b1
@@ -58,17 +57,6 @@
 addBit b1 b0 b1 = bitpair b1 b0
 addBit b1 b1 b0 = bitpair b1 b0
 addBit b1 b1 b1 = bitpair b1 b1
-=======
-          (bX ** (bY ** (Bit bX, Bit bY, c + x + y = bY + 2 * bX)))
-addBit B0 B0 B0 = bitpair B0 B0
-addBit B0 B0 B1 = bitpair B0 B1
-addBit B0 B1 B0 = bitpair B0 B1
-addBit B0 B1 B1 = bitpair B1 B0
-addBit B1 B0 B0 = bitpair B0 B1
-addBit B1 B0 B1 = bitpair B1 B0
-addBit B1 B1 B0 = bitpair B1 B0
-addBit B1 B1 B1 = bitpair B1 B1
->>>>>>> 504f706b
 
 adc : Binary w x -> Binary w y -> Bit c -> Binary (S w) (c + x + y)
 adc Zero        Zero        carry ?= Zero # carry
