In file ErrorReflection.idr line 78 column 5 
<<<<<<< HEAD
	When elaborating right hand side of  Main.bad : 
		DSL type error: (t'(504) => t'(504)) doesn't match ()
=======
        When elaborating right hand side of  Main.bad : 
                DSL type error: (t'(504) => t'(504)) doesn't match ()

Original error:

        ErrorReflection.idr:78:5:When elaborating right hand side of bad:
        Can't unify
                Tm [] (TFun t' t')
        with
                Tm [] TUnit
        
        Specifically:
                Can't unify
                        TFun t' t'
                with
                        TUnit
>>>>>>> 1e365892
<|MERGE_RESOLUTION|>--- conflicted
+++ resolved
@@ -1,22 +1,3 @@
 In file ErrorReflection.idr line 78 column 5 
-<<<<<<< HEAD
-	When elaborating right hand side of  Main.bad : 
-		DSL type error: (t'(504) => t'(504)) doesn't match ()
-=======
         When elaborating right hand side of  Main.bad : 
-                DSL type error: (t'(504) => t'(504)) doesn't match ()
-
-Original error:
-
-        ErrorReflection.idr:78:5:When elaborating right hand side of bad:
-        Can't unify
-                Tm [] (TFun t' t')
-        with
-                Tm [] TUnit
-        
-        Specifically:
-                Can't unify
-                        TFun t' t'
-                with
-                        TUnit
->>>>>>> 1e365892
+                DSL type error: (t'(504) => t'(504)) doesn't match ()