--- conflicted
+++ resolved
@@ -2,11 +2,3 @@
 
 public
 data Provider a = Provide a | Error String
-<<<<<<< HEAD
-
-partial public
-unProv : IO (Provider a) -> a
-unProv p = case unsafePerformIO p of
-              Provide x => x
-=======
->>>>>>> 9054e623
