--- conflicted
+++ resolved
@@ -1,6 +1,4 @@
 module prelude.list
-
-%access public
 
 import builtins
 
@@ -381,13 +379,6 @@
     split : List a -> (List a, List a)
     split xs = splitRec xs xs id
 
-any : (a -> Bool) -> List a -> Bool
-any predicate [] = False
-any predicate (a::rest) =
-  if predicate a
-    then True
-    else any predicate rest
-
 --------------------------------------------------------------------------------
 -- Conversions
 --------------------------------------------------------------------------------
@@ -412,7 +403,6 @@
     Just j  => j :: catMaybes xs
 
 --------------------------------------------------------------------------------
-<<<<<<< HEAD
 -- Instances
 --------------------------------------------------------------------------------
 
@@ -433,7 +423,8 @@
     if a /= b
       then compare a b
       else compare restA restB
-=======
+
+--------------------------------------------------------------------------------
 -- Properties
 --------------------------------------------------------------------------------
 
@@ -550,4 +541,3 @@
     rewrite inductiveHypothesis;
     trivial;
 }
->>>>>>> 3e3cbfb0
