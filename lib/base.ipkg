--- conflicted
+++ resolved
@@ -21,16 +21,11 @@
 
           Language.Reflection, Language.Reflection.Utils,
 
-<<<<<<< HEAD
-          Data.Morphisms, Data.Bits, Data.Mod2, Data.Z, Data.Sign,
-          Data.SortedMap, Data.SortedSet, Data.BoundedList,
-=======
           Data.Morphisms, 
           Data.Bits, Data.Mod2, 
           Data.Z, Data.Sign,
           Data.SortedMap, Data.SortedSet, Data.BoundedList,
           Data.Vect.Quantifiers,
->>>>>>> 9054e623
 
           Control.Monad.Identity, Control.Monad.State, Control.Category,
           Control.Arrow,
