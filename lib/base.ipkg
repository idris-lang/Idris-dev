--- conflicted
+++ resolved
@@ -13,13 +13,7 @@
 
           System.Concurrency.Raw, System.Concurrency.Process,
 
-<<<<<<< HEAD
-          Decidable.Decidable,
-          Decidable.Equality,
-          Decidable.Order,
-=======
           Decidable.Equality, Decidable.Decidable, Decidable.Order,
->>>>>>> 437526aa
 
           Uninhabited,
 
