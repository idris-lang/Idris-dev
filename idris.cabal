Name:           idris
<<<<<<< HEAD
Version:        0.9.8
=======
Version:        0.9.8.1
>>>>>>> 9054e623
License:        BSD3
License-file:   LICENSE
Author:         Edwin Brady
Maintainer:     Edwin Brady <eb@cs.st-andrews.ac.uk>
Homepage:       http://www.idris-lang.org/

Stability:      Beta
Category:       Compilers/Interpreters, Dependent Types
Synopsis:       Functional Programming Language with Dependent Types
Description:    Idris is a general purpose language with full dependent types.
                It is compiled, with eager evaluation.
                Dependent types allow types to be predicated on values,
                meaning that some aspects of a program's behaviour can be
                specified precisely in the type. The language is closely
		related to Epigram and Agda. There is a tutorial at <http://www.idris-lang.org/documentation>.
                Features include:
                .
                * Full dependent types with dependent pattern matching
                .
                * where clauses, with rule, simple case expressions,
                  pattern matching let and lambda bindings
                .
                * Type classes, monad comprehensions
                .
                * do notation, idiom brackets, syntactic conveniences for lists,
                  tuples, dependent pairs
                .
                * Totality checking
                .
                * Coinductive types
                .
                * Indentation significant syntax, extensible syntax
                .
                * Tactic based theorem proving (influenced by Coq)
                .
                * Cumulative universes
                .
                * Simple foreign function interface (to C)
                .
                * Hugs style interactive environment

Cabal-Version:  >= 1.6


Build-type:     Custom


Data-files:            rts/libidris_rts.a rts/idris_rts.h rts/idris_gc.h
                       rts/idris_stdfgn.h rts/idris_main.c rts/idris_gmp.h
                       rts/libtest.c
                       js/Runtime-common.js
                       js/Runtime-node.js
                       js/Runtime-browser.js
Extra-source-files:    lib/Makefile  lib/*.idr lib/Prelude/*.idr
                       lib/Network/*.idr lib/Control/*.idr
                       lib/Control/Monad/*.idr lib/Language/*.idr
                       lib/Language/Reflection/*.idr
                       lib/System/Concurrency/*.idr
                       lib/Data/*.idr lib/Debug/*.idr
                       lib/Data/Vect/*.idr
                       lib/Decidable/*.idr
                       tutorial/examples/*.idr lib/base.ipkg
                       effects/Makefile effects/*.idr effects/Effect/*.idr
                       effects/effects.ipkg
                       javascript/Makefile
                       javascript/*.idr
                       javascript/javascript.ipkg
                       config.mk
                       rts/*.c rts/*.h rts/Makefile
                       js/*.js
<<<<<<< HEAD
                       java/org/idris/rts/*.java
=======
                       java/src/main/java/org/idris/rts/*.java
>>>>>>> 9054e623

source-repository head
  type:     git
  location: git://github.com/edwinb/Idris-dev.git

Flag Java
  Description: Build the Java RTS
  Default:     False

Flag NoEffects
  Description: Do not build the effects package
  Default:     False

Executable     idris
               Main-is: Main.hs
               hs-source-dirs: src
               Other-modules: Core.TT, Core.Evaluate, Core.Execute, Core.Typecheck,
                              Core.ProofShell, Core.ProofState, Core.CoreParser,
                              Core.ShellParser, Core.Unify, Core.Elaborate,
                              Core.CaseTree, Core.Constraints,

                              Idris.AbsSyntax, Idris.AbsSyntaxTree,
                              Idris.Parser, Idris.Help, Idris.IdeSlave, Idris.REPL,
                              Idris.REPLParser, Idris.ElabDecls, Idris.Error,
                              Idris.Delaborate, Idris.Primitives, Idris.Imports,
                              Idris.Compiler, Idris.Prover, Idris.ElabTerm,
                              Idris.Coverage, Idris.IBC, Idris.Unlit,
                              Idris.DataOpts, Idris.Transforms, Idris.DSL,
                              Idris.UnusedArgs, Idris.Docs, Idris.Completion,
                              Idris.Providers,

                              Util.Pretty, Util.System, Util.DynamicLinker,
                              Pkg.Package, Pkg.PParser,

                              IRTS.Lang, IRTS.LParser, IRTS.Bytecode, IRTS.Simplified,
                              IRTS.CodegenC, IRTS.Defunctionalise, IRTS.Inliner,
                              IRTS.Compiler, IRTS.CodegenJava, IRTS.BCImp,
                              IRTS.CodegenJavaScript,
                              IRTS.CodegenCommon, IRTS.DumpBC

                              Paths_idris

               Build-depends:   base>=4 && <5, parsec>=3, mtl, Cabal,
                                haskeline>=0.7, split, directory,
                                containers, process, transformers, filepath,
                                directory, binary, bytestring, text, pretty,
                                language-java>=0.2.2, libffi

               Extensions:      MultiParamTypeClasses, FunctionalDependencies,
                                FlexibleInstances, TemplateHaskell
               ghc-prof-options: -auto-all -caf-all
               ghc-options: -rtsopts
               if os(linux)
                  cpp-options: -DLINUX
                  build-depends: unix
               if os(darwin)
                  cpp-options: -DMACOSX
                  build-depends: unix
               if os(windows)
                  cpp-options: -DWINDOWS
                  build-depends: Win32<|MERGE_RESOLUTION|>--- conflicted
+++ resolved
@@ -1,9 +1,5 @@
 Name:           idris
-<<<<<<< HEAD
-Version:        0.9.8
-=======
 Version:        0.9.8.1
->>>>>>> 9054e623
 License:        BSD3
 License-file:   LICENSE
 Author:         Edwin Brady
@@ -74,11 +70,7 @@
                        config.mk
                        rts/*.c rts/*.h rts/Makefile
                        js/*.js
-<<<<<<< HEAD
-                       java/org/idris/rts/*.java
-=======
                        java/src/main/java/org/idris/rts/*.java
->>>>>>> 9054e623
 
 source-repository head
   type:     git
