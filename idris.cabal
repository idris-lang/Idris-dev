--- conflicted
+++ resolved
@@ -748,36 +748,4 @@
                 , transformers
 
   ghc-prof-options: -auto-all -caf-all
-<<<<<<< HEAD
-  ghc-options:      -threaded -rtsopts -funbox-strict-fields
-
-Executable idris-llvm
-  Main-is:        Main.hs
-  hs-source-dirs: codegen/idris-llvm
-                  codegen/idris-llvm/src
-
-  Build-depends:  idris
-                , base
-                , containers
-                , directory
-                , filepath
-                , haskeline >= 0.7
-                , mtl
-                , process
-                , transformers
-                , vector
-                , llvm-general == 3.3.8.*
-                , llvm-general-pure == 3.3.8.*
- 
-  other-modules: IRTS.CodegenLLVM
-  cpp-options:   -DIDRIS_LLVM
-               
-  ghc-prof-options: -auto-all -caf-all
-  ghc-options:      -threaded -rtsopts -funbox-strict-fields
-
---  Extra-source-files:
---               llvm/*.c
---               llvm/Makefile
-=======
-  ghc-options:      -threaded -rtsopts -funbox-strict-fields
->>>>>>> 4a475cb5
+  ghc-options:      -threaded -rtsopts -funbox-strict-fields